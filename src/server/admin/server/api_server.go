--- conflicted
+++ resolved
@@ -485,7 +485,6 @@
 	return nil
 }
 
-<<<<<<< HEAD
 func sanitizePipeline(req *pps.CreatePipelineRequest) {
 	req.Pipeline.Name = ancestry.SanitizeName(req.Pipeline.Name)
 	pps.VisitInput(req.Input, func(input *pps.Input) {
@@ -498,132 +497,6 @@
 	})
 }
 
-func (a *apiServer) apply1_7Op(pachClient *client.APIClient, op *admin.Op1_7) error {
-	switch {
-	case op.Tag != nil:
-		if !objHashRE.MatchString(op.Tag.Object.Hash) {
-			return fmt.Errorf("invalid object hash in op: %q", op)
-		}
-		newTagObjectRequest := &pfs.TagObjectRequest{
-			Object: convert1_7Object(op.Tag.Object),
-			Tags:   convert1_7Tags(op.Tag.Tags),
-		}
-		if _, err := pachClient.ObjectAPIClient.TagObject(
-			pachClient.Ctx(),
-			newTagObjectRequest,
-		); err != nil {
-			return fmt.Errorf("error tagging object: %v", grpcutil.ScrubGRPC(err))
-		}
-	case op.Repo != nil:
-		newCreateRepoRequest := &pfs.CreateRepoRequest{
-			Repo:        convert1_7Repo(op.Repo.Repo),
-			Description: op.Repo.Description,
-		}
-		if _, err := pachClient.PfsAPIClient.CreateRepo(
-			pachClient.Ctx(),
-			newCreateRepoRequest,
-		); err != nil && !errutil.IsAlreadyExistError(err) {
-			return fmt.Errorf("error creating repo: %v", grpcutil.ScrubGRPC(err))
-		}
-	case op.Commit != nil:
-		// update hashtree
-		var buf bytes.Buffer
-		if err := a.pachClient.GetObject(op.Commit.Tree.Hash, &buf); err != nil {
-			return err
-		}
-		var oldTree hashtree_1_7.HashTreeProto
-		oldTree.Unmarshal(buf.Bytes())
-		newTree, err := convert1_7HashTree(a.storageRoot, &oldTree)
-		if err != nil {
-			return err
-		}
-		defer newTree.Destroy()
-
-		// write new hashtree as an object
-		w, err := pachClient.PutObjectAsync(nil)
-		if err != nil {
-			return fmt.Errorf("could not put new hashtree for commit %q: %v", op.Commit.ID, err)
-		}
-		newTree.Serialize(w)
-		if err := w.Close(); err != nil {
-			return fmt.Errorf("could finish object containing new hashtree for commit %q: %v", op.Commit.ID, err)
-		}
-		newTreeObj, err := w.Object()
-		if err != nil {
-			return fmt.Errorf("could retrieve object reference to new hashtree for commit %q: %v", op.Commit.ID, err)
-		}
-
-		// Set op's object to new hashtree & finish building commit
-		newBuildCommitRequest := &pfs.BuildCommitRequest{
-			Parent: convert1_7Commit(op.Commit.Parent),
-			Branch: op.Commit.Branch,
-			Tree:   newTreeObj,
-			ID:     op.Commit.ID,
-		}
-		if _, err := pachClient.PfsAPIClient.BuildCommit(
-			pachClient.Ctx(),
-			newBuildCommitRequest,
-		); err != nil && !errutil.IsAlreadyExistError(err) {
-			return fmt.Errorf("error creating commit: %v", grpcutil.ScrubGRPC(err))
-		}
-		// TODO(msteffen): Should we delete the old tree object?
-	case op.Branch != nil:
-		newCreateBranchRequest := &pfs.CreateBranchRequest{
-			Head:       convert1_7Commit(op.Branch.Head),
-			Branch:     convert1_7Branch(op.Branch.Branch),
-			Provenance: convert1_7Branches(op.Branch.Provenance),
-		}
-		if newCreateBranchRequest.Branch == nil {
-			newCreateBranchRequest.Branch = client.NewBranch(
-				op.Branch.Head.Repo.Name, op.Branch.SBranch)
-		}
-		if _, err := pachClient.PfsAPIClient.CreateBranch(
-			pachClient.Ctx(),
-			newCreateBranchRequest,
-		); err != nil && !errutil.IsAlreadyExistError(err) {
-			return fmt.Errorf("error creating branch: %v", grpcutil.ScrubGRPC(err))
-		}
-	case op.Pipeline != nil:
-		newCreatePipelineRequest := &pps.CreatePipelineRequest{
-			Pipeline:           convert1_7Pipeline(op.Pipeline.Pipeline),
-			Transform:          convert1_7Transform(op.Pipeline.Transform),
-			ParallelismSpec:    convert1_7ParallelismSpec(op.Pipeline.ParallelismSpec),
-			HashtreeSpec:       convert1_7HashtreeSpec(op.Pipeline.HashtreeSpec),
-			Egress:             convert1_7Egress(op.Pipeline.Egress),
-			Update:             op.Pipeline.Update,
-			OutputBranch:       op.Pipeline.OutputBranch,
-			ScaleDownThreshold: op.Pipeline.ScaleDownThreshold,
-			ResourceRequests:   convert1_7ResourceSpec(op.Pipeline.ResourceRequests),
-			ResourceLimits:     convert1_7ResourceSpec(op.Pipeline.ResourceLimits),
-			Input:              convert1_7Input(op.Pipeline.Input),
-			Description:        op.Pipeline.Description,
-			CacheSize:          op.Pipeline.CacheSize,
-			EnableStats:        op.Pipeline.EnableStats,
-			Reprocess:          op.Pipeline.Reprocess,
-			Batch:              op.Pipeline.Batch,
-			MaxQueueSize:       op.Pipeline.MaxQueueSize,
-			Service:            convert1_7Service(op.Pipeline.Service),
-			ChunkSpec:          convert1_7ChunkSpec(op.Pipeline.ChunkSpec),
-			DatumTimeout:       op.Pipeline.DatumTimeout,
-			JobTimeout:         op.Pipeline.JobTimeout,
-			Standby:            op.Pipeline.Standby,
-			DatumTries:         op.Pipeline.DatumTries,
-			SchedulingSpec:     convert1_7SchedulingSpec(op.Pipeline.SchedulingSpec),
-			PodSpec:            op.Pipeline.PodSpec,
-			// Note - don't set Salt, so we don't re-use old datum hashtrees
-		}
-		if _, err := pachClient.PpsAPIClient.CreatePipeline(
-			pachClient.Ctx(),
-			newCreatePipelineRequest,
-		); err != nil && !errutil.IsAlreadyExistError(err) {
-			return fmt.Errorf("error creating pipeline: %v", grpcutil.ScrubGRPC(err))
-		}
-	}
-	return nil
-}
-
-=======
->>>>>>> 61aeba2e
 func (a *apiServer) getPachClient() *client.APIClient {
 	a.pachClientOnce.Do(func() {
 		var err error
