--- conflicted
+++ resolved
@@ -531,15 +531,12 @@
 			"revisionTime": "2017-01-02T19:29:32Z"
 		},
 		{
-<<<<<<< HEAD
-=======
 			"checksumSHA1": "TdG/KbJCS5XUIols9BnnhMe5ifg=",
 			"path": "github.com/gogo/protobuf/jsonpb",
 			"revision": "f6b4bb7b2dde1736b809b3da996ed72f278e9be9",
 			"revisionTime": "2017-01-02T19:29:32Z"
 		},
 		{
->>>>>>> 97eae98b
 			"checksumSHA1": "6ZxSmrIx3Jd15aou16oG0HPylP4=",
 			"path": "github.com/gogo/protobuf/proto",
 			"revision": "f6b4bb7b2dde1736b809b3da996ed72f278e9be9",
@@ -1373,7 +1370,6 @@
 			"path": "google.golang.org/grpc/peer",
 			"revision": "9d682f9293b408c42d17c587d0e2a31237ac3f10",
 			"revisionTime": "2016-12-22T00:19:25Z"
-<<<<<<< HEAD
 		},
 		{
 			"checksumSHA1": "4zzPK1BUgnOcugiN2vnkhUal4ls=",
@@ -1382,16 +1378,6 @@
 			"revisionTime": "2016-12-22T00:19:25Z"
 		},
 		{
-=======
-		},
-		{
-			"checksumSHA1": "4zzPK1BUgnOcugiN2vnkhUal4ls=",
-			"path": "google.golang.org/grpc/stats",
-			"revision": "9d682f9293b408c42d17c587d0e2a31237ac3f10",
-			"revisionTime": "2016-12-22T00:19:25Z"
-		},
-		{
->>>>>>> 97eae98b
 			"checksumSHA1": "N0TftT6/CyWqp6VRi2DqDx60+Fo=",
 			"path": "google.golang.org/grpc/tap",
 			"revision": "9d682f9293b408c42d17c587d0e2a31237ac3f10",
