package worker

import (
	"bufio"
	"bytes"
	"crypto/sha256"
	"encoding/hex"
	"encoding/json"
	"errors"
	"fmt"
	"io"
	"log"
	"os"
	"os/user"
	"path"
	"path/filepath"
	"strconv"
	"strings"
	"sync"
	"sync/atomic"
	"syscall"
	"time"

	"github.com/OneOfOne/xxhash"
	etcd "github.com/coreos/etcd/clientv3"
	"github.com/gogo/protobuf/jsonpb"
	"github.com/gogo/protobuf/proto"
	"github.com/gogo/protobuf/types"
	"github.com/golang/snappy"
	"golang.org/x/net/context"
	"golang.org/x/sync/errgroup"
	"gopkg.in/go-playground/webhooks.v3/github"
	"gopkg.in/src-d/go-git.v4"
	gitPlumbing "gopkg.in/src-d/go-git.v4/plumbing"
	kube "k8s.io/client-go/kubernetes"
	"k8s.io/client-go/rest"

	"github.com/fsouza/go-dockerclient"
	"github.com/pachyderm/pachyderm/src/client"
	"github.com/pachyderm/pachyderm/src/client/enterprise"
	"github.com/pachyderm/pachyderm/src/client/limit"
	"github.com/pachyderm/pachyderm/src/client/pfs"
	"github.com/pachyderm/pachyderm/src/client/pkg/grpcutil"
	"github.com/pachyderm/pachyderm/src/client/pkg/pbutil"
	"github.com/pachyderm/pachyderm/src/client/pps"
	"github.com/pachyderm/pachyderm/src/server/pkg/backoff"
	col "github.com/pachyderm/pachyderm/src/server/pkg/collection"
	"github.com/pachyderm/pachyderm/src/server/pkg/exec"
	"github.com/pachyderm/pachyderm/src/server/pkg/hashtree"
	"github.com/pachyderm/pachyderm/src/server/pkg/ppsdb"
	"github.com/pachyderm/pachyderm/src/server/pkg/ppsutil"
	filesync "github.com/pachyderm/pachyderm/src/server/pkg/sync"
	"github.com/pachyderm/pachyderm/src/server/pkg/uuid"
	"github.com/pachyderm/pachyderm/src/server/pkg/watch"
)

const (
	// The maximum number of concurrent download/upload operations
	concurrency = 100
	logBuffer   = 25

	planPrefix  = "/plan"
	chunkPrefix = "/chunk"
	mergePrefix = "/merge"

	maxRetries = 3
)

var (
	errSpecialFile = errors.New("cannot upload special file")
	statsTagSuffix = "_stats"
)

// APIServer implements the worker API
type APIServer struct {
	pachClient *client.APIClient
	kubeClient *kube.Clientset
	etcdClient *etcd.Client
	etcdPrefix string

	// Information needed to process input data and upload output
	pipelineInfo *pps.PipelineInfo

	// Information attached to log lines
	logMsgTemplate pps.LogMessage

	// The k8s pod name of this worker
	workerName string

	statusMu sync.Mutex

	// The currently running job ID
	jobID string
	// The currently running data
	data []*Input
	// The time we started the currently running
	started time.Time
	// Func to cancel the currently running datum
	cancel func()
	// Stats about the execution of the job
	stats *pps.ProcessStats
	// queueSize is the number of items enqueued
	queueSize int64

	// The total number of workers for this pipeline
	numWorkers int
	// The namespace in which pachyderm is deployed
	namespace string
	// The jobs collection
	jobs col.Collection
	// The pipelines collection
	pipelines col.Collection
	// The progress collection
	plans col.Collection

	// Only one datum can be running at a time because they need to be
	// accessing /pfs, runMu enforces this
	runMu sync.Mutex

	// We only export application statistics if enterprise is enabled
	exportStats bool

	uid uint32
	gid uint32

	// hashtreeStorage is the where we store on disk hashtrees
	hashtreeStorage string
}

type putObjectResponse struct {
	object *pfs.Object
	size   int64
	err    error
}

type taggedLogger struct {
	template     pps.LogMessage
	stderrLog    log.Logger
	marshaler    *jsonpb.Marshaler
	buffer       bytes.Buffer
	putObjClient pfs.ObjectAPI_PutObjectClient
	objSize      int64
	msgCh        chan string
	eg           errgroup.Group
}

// DatumID computes the id for a datum, this value is used in ListDatum and
// InspectDatum.
func (a *APIServer) DatumID(data []*Input) string {
	hash := sha256.New()
	for _, d := range data {
		hash.Write([]byte(d.FileInfo.File.Path))
		hash.Write(d.FileInfo.Hash)
	}
	// InputFileID is a single string id for the data from this input, it's used in logs and in
	// the statsTree
	return hex.EncodeToString(hash.Sum(nil))
}

func (a *APIServer) getTaggedLogger(pachClient *client.APIClient, jobID string, data []*Input, enableStats bool) (*taggedLogger, error) {
	result := &taggedLogger{
		template:  a.logMsgTemplate, // Copy struct
		stderrLog: log.Logger{},
		marshaler: &jsonpb.Marshaler{},
		msgCh:     make(chan string, logBuffer),
	}
	result.stderrLog.SetOutput(os.Stderr)
	result.stderrLog.SetFlags(log.LstdFlags | log.Llongfile) // Log file/line

	// Add Job ID to log metadata
	result.template.JobID = jobID

	// Add inputs' details to log metadata, so we can find these logs later
	for _, d := range data {
		result.template.Data = append(result.template.Data, &pps.InputFile{
			Path: d.FileInfo.File.Path,
			Hash: d.FileInfo.Hash,
		})
	}
	// InputFileID is a single string id for the data from this input, it's used in logs and in
	// the statsTree
	result.template.DatumID = a.DatumID(data)
	if enableStats {
		putObjClient, err := pachClient.ObjectAPIClient.PutObject(pachClient.Ctx())
		if err != nil {
			return nil, err
		}
		result.putObjClient = putObjClient
		result.eg.Go(func() error {
			for msg := range result.msgCh {
				for _, chunk := range grpcutil.Chunk([]byte(msg), grpcutil.MaxMsgSize/2) {
					if err := result.putObjClient.Send(&pfs.PutObjectRequest{
						Value: chunk,
					}); err != nil && err != io.EOF {
						return err
					}
				}
				result.objSize += int64(len(msg))
			}
			return nil
		})
	}
	return result, nil
}

// Logf logs the line Sprintf(formatString, args...), but formatted as a json
// message and annotated with all of the metadata stored in 'loginfo'.
//
// Note: this is not thread-safe, as it modifies fields of 'logger.template'
func (logger *taggedLogger) Logf(formatString string, args ...interface{}) {
	logger.template.Message = fmt.Sprintf(formatString, args...)
	if ts, err := types.TimestampProto(time.Now()); err == nil {
		logger.template.Ts = ts
	} else {
		logger.stderrLog.Printf("could not generate logging timestamp: %s\n", err)
		return
	}
	msg, err := logger.marshaler.MarshalToString(&logger.template)
	if err != nil {
		logger.stderrLog.Printf("could not marshal %v for logging: %s\n", &logger.template, err)
		return
	}
	fmt.Println(msg)
	if logger.putObjClient != nil {
		logger.msgCh <- msg + "\n"
	}
}

func (logger *taggedLogger) Write(p []byte) (_ int, retErr error) {
	// never errors
	logger.buffer.Write(p)
	r := bufio.NewReader(&logger.buffer)
	for {
		message, err := r.ReadString('\n')
		if err != nil {
			if err == io.EOF {
				logger.buffer.Write([]byte(message))
				return len(p), nil
			}
			// this shouldn't technically be possible to hit io.EOF should be
			// the only error bufio.Reader can return when using a buffer.
			return 0, fmt.Errorf("error ReadString: %v", err)
		}
		// We don't want to make this call as:
		// logger.Logf(message)
		// because if the message has format characters like %s in it those
		// will result in errors being logged.
		logger.Logf("%s", strings.TrimSuffix(message, "\n"))
	}
}

func (logger *taggedLogger) Close() (*pfs.Object, int64, error) {
	close(logger.msgCh)
	if logger.putObjClient != nil {
		if err := logger.eg.Wait(); err != nil {
			return nil, 0, err
		}
		object, err := logger.putObjClient.CloseAndRecv()
		// we set putObjClient to nil so that future calls to Logf won't send
		// msg down logger.msgCh as we've just closed that channel.
		logger.putObjClient = nil
		return object, logger.objSize, err
	}
	return nil, 0, nil
}

func (logger *taggedLogger) clone() *taggedLogger {
	return &taggedLogger{
		template:     logger.template, // Copy struct
		stderrLog:    log.Logger{},
		marshaler:    &jsonpb.Marshaler{},
		putObjClient: logger.putObjClient,
		msgCh:        logger.msgCh,
	}
}

func (logger *taggedLogger) userLogger() *taggedLogger {
	result := logger.clone()
	result.template.User = true
	return result
}

// NewAPIServer creates an APIServer for a given pipeline
func NewAPIServer(pachClient *client.APIClient, etcdClient *etcd.Client, etcdPrefix string, pipelineInfo *pps.PipelineInfo, workerName string, namespace string, hashtreeStorage string) (*APIServer, error) {
	initPrometheus()
	cfg, err := rest.InClusterConfig()
	if err != nil {
		return nil, err
	}
	kubeClient, err := kube.NewForConfig(cfg)
	if err != nil {
		return nil, err
	}
	server := &APIServer{
		pachClient:   pachClient,
		kubeClient:   kubeClient,
		etcdClient:   etcdClient,
		etcdPrefix:   etcdPrefix,
		pipelineInfo: pipelineInfo,
		logMsgTemplate: pps.LogMessage{
			PipelineName: pipelineInfo.Pipeline.Name,
			WorkerID:     os.Getenv(client.PPSPodNameEnv),
		},
		workerName:      workerName,
		namespace:       namespace,
		jobs:            ppsdb.Jobs(etcdClient, etcdPrefix),
		pipelines:       ppsdb.Pipelines(etcdClient, etcdPrefix),
		plans:           col.NewCollection(etcdClient, path.Join(etcdPrefix, planPrefix), nil, &Plan{}, nil, nil),
		hashtreeStorage: hashtreeStorage,
	}
	logger, err := server.getTaggedLogger(pachClient, "", nil, false)
	if err != nil {
		return nil, err
	}
	resp, err := pachClient.Enterprise.GetState(context.Background(), &enterprise.GetStateRequest{})
	if err != nil {
		logger.Logf("failed to get enterprise state with error: %v\n", err)
	} else {
		server.exportStats = resp.State == enterprise.State_ACTIVE
	}
	numWorkers, err := ppsutil.GetExpectedNumWorkers(kubeClient, pipelineInfo.ParallelismSpec)
	if err != nil {
		logger.Logf("error getting number of workers, default to 1 worker: %v", err)
		numWorkers = 1
	}
	server.numWorkers = numWorkers
	var noDocker bool
	if _, err := os.Stat("/var/run/docker.sock"); err != nil {
		noDocker = true
	}
	if pipelineInfo.Transform.Image != "" && !noDocker {
		docker, err := docker.NewClientFromEnv()
		if err != nil {
			return nil, err
		}
		image, err := docker.InspectImage(pipelineInfo.Transform.Image)
		if err != nil {
			return nil, fmt.Errorf("error inspecting image %s: %+v", pipelineInfo.Transform.Image, err)
		}
		if pipelineInfo.Transform.User == "" {
			pipelineInfo.Transform.User = image.Config.User
		}
		if pipelineInfo.Transform.WorkingDir == "" {
			pipelineInfo.Transform.WorkingDir = image.Config.WorkingDir
		}
		if server.pipelineInfo.Transform.Cmd == nil {
			server.pipelineInfo.Transform.Cmd = image.Config.Entrypoint
		}
	}
	if pipelineInfo.Transform.User != "" {
		user, err := lookupUser(pipelineInfo.Transform.User)
		if err != nil && !os.IsNotExist(err) {
			return nil, err
		}
		// if User == "" then uid, and gid don't get set which
		// means they default to a value of 0 which means we run the code as
		// root which is the only sane default.
		if user != nil { // user is nil when os.IsNotExist(err) is true in which case we use root
			uid, err := strconv.ParseUint(user.Uid, 10, 32)
			if err != nil {
				return nil, err
			}
			server.uid = uint32(uid)
			gid, err := strconv.ParseUint(user.Gid, 10, 32)
			if err != nil {
				return nil, err
			}
			server.gid = uint32(gid)
		}
	}
	if pipelineInfo.Service == nil {
		go server.master()
	} else {
		go server.serviceMaster()
	}
	go server.worker()
	return server, nil
}

func (a *APIServer) downloadGitData(pachClient *client.APIClient, dir string, input *Input) error {
	file := input.FileInfo.File
	pachydermRepoName := input.Name
	var rawJSON bytes.Buffer
	err := pachClient.GetFile(pachydermRepoName, file.Commit.ID, "commit.json", 0, 0, &rawJSON)
	if err != nil {
		return err
	}
	var payload github.PushPayload
	err = json.Unmarshal(rawJSON.Bytes(), &payload)
	if err != nil {
		return err
	}
	sha := payload.After
	// Clone checks out a reference, not a SHA
	r, err := git.PlainClone(
		filepath.Join(dir, pachydermRepoName),
		false,
		&git.CloneOptions{
			URL:           payload.Repository.CloneURL,
			SingleBranch:  true,
			ReferenceName: gitPlumbing.ReferenceName(payload.Ref),
		},
	)
	if err != nil {
		return fmt.Errorf("error cloning repo %v at SHA %v from URL %v: %v", pachydermRepoName, sha, input.GitURL, err)
	}
	hash := gitPlumbing.NewHash(sha)
	wt, err := r.Worktree()
	if err != nil {
		return err
	}
	err = wt.Checkout(&git.CheckoutOptions{Hash: hash})
	if err != nil {
		return fmt.Errorf("error checking out SHA %v from repo %v: %v", sha, pachydermRepoName, err)
	}
	return nil
}

func (a *APIServer) reportDownloadSizeStats(downSize float64, logger *taggedLogger) {

	if a.exportStats {
		if hist, err := datumDownloadSize.GetMetricWithLabelValues(a.pipelineInfo.ID, a.jobID); err != nil {
			logger.Logf("failed to get histogram w labels: pipeline (%v) job (%v) with error %v", a.pipelineInfo.ID, a.jobID, err)
		} else {
			hist.Observe(downSize)
		}
		if counter, err := datumDownloadBytesCount.GetMetricWithLabelValues(a.pipelineInfo.ID, a.jobID); err != nil {
			logger.Logf("failed to get counter w labels: pipeline (%v) job (%v) with error %v", a.pipelineInfo.ID, a.jobID, err)
		} else {
			counter.Add(downSize)
		}
	}
}

func (a *APIServer) reportDownloadTimeStats(start time.Time, stats *pps.ProcessStats, logger *taggedLogger) {
	duration := time.Since(start)
	stats.DownloadTime = types.DurationProto(duration)
	if a.exportStats {
		if hist, err := datumDownloadTime.GetMetricWithLabelValues(a.pipelineInfo.ID, a.jobID); err != nil {
			logger.Logf("failed to get histogram w labels: pipeline (%v) job (%v) with error %v", a.pipelineInfo.ID, a.jobID, err)
		} else {
			hist.Observe(duration.Seconds())
		}
		if counter, err := datumDownloadSecondsCount.GetMetricWithLabelValues(a.pipelineInfo.ID, a.jobID); err != nil {
			logger.Logf("failed to get counter w labels: pipeline (%v) job (%v) with error %v", a.pipelineInfo.ID, a.jobID, err)
		} else {
			counter.Add(duration.Seconds())
		}
	}
}

func (a *APIServer) downloadData(pachClient *client.APIClient, logger *taggedLogger, inputs []*Input, puller *filesync.Puller, parentTag *pfs.Tag, stats *pps.ProcessStats, statsTree hashtree.HashTree, statsPath string) (_ string, retErr error) {
	defer a.reportDownloadTimeStats(time.Now(), stats, logger)
	logger.Logf("starting to download data")
	defer func(start time.Time) {
		if retErr != nil {
			logger.Logf("errored downloading data after %v: %v", time.Since(start), retErr)
		} else {
			logger.Logf("finished downloading data after %v", time.Since(start))
		}
	}(time.Now())
	dir := filepath.Join(client.PPSScratchSpace, uuid.NewWithoutDashes())
	// Create output directory (currently /pfs/out)
	if err := os.MkdirAll(filepath.Join(dir, "out"), 0777); err != nil {
		return "", err
	}
	var incremental bool
	if parentTag != nil {
		if err := func() error {
			tree, err := hashtree.GetHashTreeTag(pachClient, a.hashtreeStorage, parentTag)
			if err != nil {
				// This likely means that the parent job errored in some way,
				// this doesn't prevent us from running the job, it just means
				// we have to run it in an un-incremental fashion, as if this
				// were the first input commit.
				return nil
			}
			incremental = true
			if err := puller.PullTree(pachClient, path.Join(dir, "out"), tree, false, concurrency); err != nil {
				return fmt.Errorf("error pulling output tree: %+v", err)
			}
			return nil
		}(); err != nil {
			return "", err
		}
	}
	for _, input := range inputs {
		if input.GitURL != "" {
			if err := a.downloadGitData(pachClient, dir, input); err != nil {
				return "", err
			}
			continue
		}
		file := input.FileInfo.File
		root := filepath.Join(dir, input.Name, file.Path)
		treeRoot := path.Join(statsPath, input.Name, file.Path)
		if incremental && input.ParentCommit != nil {
			if err := puller.PullDiff(pachClient, root,
				file.Commit.Repo.Name, file.Commit.ID, file.Path,
				input.ParentCommit.Repo.Name, input.ParentCommit.ID, file.Path,
				true, input.Lazy, input.EmptyFiles, concurrency, statsTree, treeRoot); err != nil {
				return "", err
			}
		} else {
			if err := puller.Pull(pachClient, root, file.Commit.Repo.Name, file.Commit.ID, file.Path, input.Lazy, input.EmptyFiles, concurrency, statsTree, treeRoot); err != nil {
				return "", err
			}
		}
	}
	return dir, nil
}

func (a *APIServer) linkData(inputs []*Input, dir string) error {
	for _, input := range inputs {
		src := filepath.Join(dir, input.Name)
		dst := filepath.Join(client.PPSInputPrefix, input.Name)
		if err := os.Symlink(src, dst); err != nil {
			return err
		}
	}
	return os.Symlink(filepath.Join(dir, "out"), filepath.Join(client.PPSInputPrefix, "out"))
}

func (a *APIServer) unlinkData(inputs []*Input) error {
	for _, input := range inputs {
		if err := os.RemoveAll(filepath.Join(client.PPSInputPrefix, input.Name)); err != nil {
			return err
		}
	}
	return os.RemoveAll(filepath.Join(client.PPSInputPrefix, "out"))
}

func (a *APIServer) reportUserCodeStats(logger *taggedLogger) {
	if a.exportStats {
		if counter, err := datumCount.GetMetricWithLabelValues(a.pipelineInfo.ID, a.jobID, "started"); err != nil {
			logger.Logf("failed to get histogram w labels: pipeline (%v) job (%v) with error %v", a.pipelineInfo.ID, a.jobID, err)
		} else {
			counter.Add(1)
		}
	}
}

func (a *APIServer) reportDeferredUserCodeStats(err error, start time.Time, stats *pps.ProcessStats, logger *taggedLogger) {
	duration := time.Since(start)
	stats.ProcessTime = types.DurationProto(duration)
	if a.exportStats {
		state := "errored"
		if err == nil {
			state = "finished"
		}
		if counter, err := datumCount.GetMetricWithLabelValues(a.pipelineInfo.ID, a.jobID, state); err != nil {
			logger.Logf("failed to get counter w labels: pipeline (%v) job (%v) state (%v) with error %v", a.pipelineInfo.ID, a.jobID, state, err)
		} else {
			counter.Add(1)
		}
		if hist, err := datumProcTime.GetMetricWithLabelValues(a.pipelineInfo.ID, a.jobID, state); err != nil {
			logger.Logf("failed to get counter w labels: pipeline (%v) job (%v) state (%v) with error %v", a.pipelineInfo.ID, a.jobID, state, err)
		} else {
			hist.Observe(duration.Seconds())
		}
		if counter, err := datumProcSecondsCount.GetMetricWithLabelValues(a.pipelineInfo.ID, a.jobID); err != nil {
			logger.Logf("failed to get counter w labels: pipeline (%v) job (%v) with error %v", a.pipelineInfo.ID, a.jobID, err)
		} else {
			counter.Add(duration.Seconds())
		}
	}
}

// Run user code and return the combined output of stdout and stderr.
func (a *APIServer) runUserCode(ctx context.Context, logger *taggedLogger, environ []string, stats *pps.ProcessStats, rawDatumTimeout *types.Duration) (retErr error) {
	a.reportUserCodeStats(logger)
	defer func(start time.Time) { a.reportDeferredUserCodeStats(retErr, start, stats, logger) }(time.Now())
	logger.Logf("beginning to run user code")
	defer func(start time.Time) {
		if retErr != nil {
			logger.Logf("errored running user code after %v: %v", time.Since(start), retErr)
		} else {
			logger.Logf("finished running user code after %v", time.Since(start))
		}
	}(time.Now())
	if rawDatumTimeout != nil {
		datumTimeout, err := types.DurationFromProto(rawDatumTimeout)
		if err != nil {
			return err
		}
		datumTimeoutCtx, cancel := context.WithTimeout(ctx, datumTimeout)
		defer cancel()
		ctx = datumTimeoutCtx
	}

	// Run user code
	cmd := exec.CommandContext(ctx, a.pipelineInfo.Transform.Cmd[0], a.pipelineInfo.Transform.Cmd[1:]...)
	if a.pipelineInfo.Transform.Stdin != nil {
		cmd.Stdin = strings.NewReader(strings.Join(a.pipelineInfo.Transform.Stdin, "\n") + "\n")
	}
	cmd.Stdout = logger.userLogger()
	cmd.Stderr = logger.userLogger()
	cmd.Env = environ
	cmd.SysProcAttr = &syscall.SysProcAttr{
		Credential: &syscall.Credential{
			Uid: a.uid,
			Gid: a.gid,
		},
	}
	cmd.Dir = a.pipelineInfo.Transform.WorkingDir
	err := cmd.Start()
	if err != nil {
		return fmt.Errorf("error cmd.Start: %v", err)
	}
	// A context w a deadline will successfully cancel/kill
	// the running process (minus zombies)
	state, err := cmd.Process.Wait()
	if err != nil {
		return fmt.Errorf("error cmd.Wait: %v", err)
	}
	if isDone(ctx) {
		if err = ctx.Err(); err != nil {
			return err
		}
	}

	// Because of this issue: https://github.com/golang/go/issues/18874
	// We forked os/exec so that we can call just the part of cmd.Wait() that
	// happens after blocking on the process. Unfortunately calling
	// cmd.Process.Wait() then cmd.Wait() will produce an error. So instead we
	// close the IO using this helper
	err = cmd.WaitIO(state, err)
	// We ignore broken pipe errors, these occur very occasionally if a user
	// specifies Stdin but their process doesn't actually read everything from
	// Stdin. This is a fairly common thing to do, bash by default ignores
	// broken pipe errors.
	if err != nil && !strings.Contains(err.Error(), "broken pipe") {
		// (if err is an acceptable return code, don't return err)
		if exiterr, ok := err.(*exec.ExitError); ok {
			if status, ok := exiterr.Sys().(syscall.WaitStatus); ok {
				for _, returnCode := range a.pipelineInfo.Transform.AcceptReturnCode {
					if int(returnCode) == status.ExitStatus() {
						return nil
					}
				}
			}
		}
		return fmt.Errorf("error cmd.WaitIO: %v", err)
	}
	return nil
}

func (a *APIServer) reportUploadStats(start time.Time, stats *pps.ProcessStats, logger *taggedLogger) {
	duration := time.Since(start)
	stats.UploadTime = types.DurationProto(duration)
	if a.exportStats {
		if hist, err := datumUploadTime.GetMetricWithLabelValues(a.pipelineInfo.ID, a.jobID); err != nil {
			logger.Logf("failed to get histogram w labels: pipeline (%v) job (%v) with error %v", a.pipelineInfo.ID, a.jobID, err)
		} else {
			hist.Observe(duration.Seconds())
		}
		if counter, err := datumUploadSecondsCount.GetMetricWithLabelValues(a.pipelineInfo.ID, a.jobID); err != nil {
			logger.Logf("failed to get counter w labels: pipeline (%v) job (%v) with error %v", a.pipelineInfo.ID, a.jobID, err)
		} else {
			counter.Add(duration.Seconds())
		}
		if hist, err := datumUploadSize.GetMetricWithLabelValues(a.pipelineInfo.ID, a.jobID); err != nil {
			logger.Logf("failed to get histogram w labels: pipeline (%v) job (%v) with error %v", a.pipelineInfo.ID, a.jobID, err)
		} else {
			hist.Observe(float64(stats.UploadBytes))
		}
		if counter, err := datumUploadBytesCount.GetMetricWithLabelValues(a.pipelineInfo.ID, a.jobID); err != nil {
			logger.Logf("failed to get counter w labels: pipeline (%v) job (%v) with error %v", a.pipelineInfo.ID, a.jobID, err)
		} else {
			counter.Add(float64(stats.UploadBytes))
		}
	}
}

func (a *APIServer) uploadOutput(pachClient *client.APIClient, dir string, tag string, logger *taggedLogger, inputs []*Input, stats *pps.ProcessStats, statsTree hashtree.HashTree, statsRoot string) (retErr error) {
	defer a.reportUploadStats(time.Now(), stats, logger)
	logger.Logf("starting to upload output")
	defer func(start time.Time) {
		if retErr != nil {
			logger.Logf("errored uploading output after %v: %v", time.Since(start), retErr)
		} else {
			logger.Logf("finished uploading output after %v", time.Since(start))
		}
	}(time.Now())
	// Setup client for writing file data
	putObjsClient, err := pachClient.ObjectAPIClient.PutObjects(pachClient.Ctx())
	if err != nil {
		return err
	}
	block := &pfs.Block{Hash: uuid.NewWithoutDashes()}
	if err := putObjsClient.Send(&pfs.PutObjectRequest{
		Block: block,
	}); err != nil {
		return err
	}
	outputPath := filepath.Join(dir, "out")
	buf := grpcutil.GetBuffer()
	defer grpcutil.PutBuffer(buf)
	var offset uint64
	var tree *hashtree.DatumHashTree
	// Upload all files in output directory
	if err := filepath.Walk(outputPath, func(filePath string, info os.FileInfo, err error) error {
		if err != nil {
			return err
		}
		if filePath == outputPath {
			tree = hashtree.NewDatumHashTree("/")
			return nil
		}
		relPath, err := filepath.Rel(outputPath, filePath)
		if err != nil {
			return err
		}
		// Put directory. Even if the directory is empty, that may be useful to
		// users
		// TODO(msteffen) write a test pipeline that outputs an empty directory and
		// make sure it's preserved
		if info.IsDir() {
			tree.PutDir(relPath)
			return nil
		}
		// Under some circumstances, the user might have copied
		// some pipes from the input directory to the output directory.
		// Reading from these files will result in job blocking.  Thus
		// we preemptively detect if the file is a named pipe.
		if (info.Mode() & os.ModeNamedPipe) > 0 {
			logger.Logf("cannot upload named pipe: %v", relPath)
			return errSpecialFile
		}
		// If the output file is a symlink to an input file, we can skip
		// the uploading.
		if (info.Mode() & os.ModeSymlink) > 0 {
			realPath, err := os.Readlink(filePath)
			if err != nil {
				return err
			}
			pathWithInput, err := filepath.Rel(client.PPSInputPrefix, realPath)
			if err == nil {
				// We can only skip the upload if the real path is
				// under /pfs, meaning that it's a file that already
				// exists in PFS.

				// The name of the input
				inputName := strings.Split(pathWithInput, string(os.PathSeparator))[0]
				var input *Input
				for _, i := range inputs {
					if i.Name == inputName {
						input = i
					}
				}
<<<<<<< HEAD
				// this changes realPath from `/pfs/input/...` to `/scratch/<id>/input/...`
				realPath = filepath.Join(dir, pathWithInput)
				if input != nil {
					return filepath.Walk(realPath, func(filePath string, info os.FileInfo, err error) error {
						if err != nil {
							return err
						}
						rel, err := filepath.Rel(realPath, filePath)
						if err != nil {
							return err
						}
						subRelPath := filepath.Join(relPath, rel)
						// The path of the input file
						pfsPath, err := filepath.Rel(filepath.Join(dir, input.Name), filePath)
						if err != nil {
							return err
						}
						if info.IsDir() {
							tree.PutDir(subRelPath)
							return nil
						}
						fc := input.FileInfo.File.Commit
						fileInfo, err := pachClient.InspectFile(fc.Repo.Name, fc.ID, pfsPath)
						if err != nil {
							return err
						}
						var blockRefs []*pfs.BlockRef
						for _, object := range fileInfo.Objects {
							objectInfo, err := pachClient.InspectObject(object.Hash)
							if err != nil {
								return err
							}
							blockRefs = append(blockRefs, objectInfo.BlockRef)
						}
						n := &hashtree.FileNodeProto{BlockRefs: blockRefs}
						//if statsTree != nil {
						//	if err := statsTree.PutFile(path.Join(statsRoot, subRelPath), fileInfo.Hash, &FileNodeProto{},
						//		int64(fileInfo.SizeBytes),
						//	); err != nil {
						//		return err
						//	}
						//}
						tree.PutFile(subRelPath, fileInfo.Hash, int64(fileInfo.SizeBytes), n)
						return nil
					})
				}
			}
		}
		// Open local file that is being uploaded
		f, err := os.Open(filePath)
		if err != nil {
			return err
		}
		defer func() {
			if err := f.Close(); err != nil && retErr == nil {
				retErr = err
=======
				if strings.HasPrefix(realPath, client.PPSInputPrefix) {
					var pathWithInput string
					var err error
					if strings.HasPrefix(realPath, dir) {
						pathWithInput, err = filepath.Rel(dir, realPath)
					} else {
						pathWithInput, err = filepath.Rel(client.PPSInputPrefix, realPath)
					}
					if err == nil {
						// We can only skip the upload if the real path is
						// under /pfs, meaning that it's a file that already
						// exists in PFS.

						// The name of the input
						inputName := strings.Split(pathWithInput, string(os.PathSeparator))[0]
						var input *Input
						for _, i := range inputs {
							if i.Name == inputName {
								input = i
							}
						}
						// this changes realPath from `/pfs/input/...` to `/scratch/<id>/input/...`
						realPath = filepath.Join(dir, pathWithInput)
						if input != nil {
							return filepath.Walk(realPath, func(filePath string, info os.FileInfo, err error) error {
								if err != nil {
									return err
								}
								rel, err := filepath.Rel(realPath, filePath)
								if err != nil {
									return err
								}
								subRelPath := filepath.Join(relPath, rel)
								// The path of the input file
								pfsPath, err := filepath.Rel(filepath.Join(dir, input.Name), filePath)
								if err != nil {
									return err
								}

								if info.IsDir() {
									lock.Lock()
									defer lock.Unlock()
									tree.PutDir(subRelPath)
									return nil
								}

								fc := input.FileInfo.File.Commit
								fileInfo, err := pachClient.InspectFile(fc.Repo.Name, fc.ID, pfsPath)
								if err != nil {
									return err
								}

								lock.Lock()
								defer lock.Unlock()
								if statsTree != nil {
									if err := statsTree.PutFile(path.Join(statsRoot, subRelPath), fileInfo.Objects, int64(fileInfo.SizeBytes)); err != nil {
										return err
									}
								}
								return tree.PutFile(subRelPath, fileInfo.Objects, int64(fileInfo.SizeBytes))
							})
						}
					}
				}
			}

			f, err := os.Open(filePath)
			if err != nil {
				return fmt.Errorf("os.Open(%s): %v", filePath, err)
>>>>>>> e922703d
			}
		}()
		var size int64
		h := pfs.NewHash()
		r := io.TeeReader(f, h)
		// Write local file to object storage block
		for {
			n, err := r.Read(buf)
			if n == 0 && err != nil {
				if err == io.EOF {
					break
				}
<<<<<<< HEAD
				return err
=======
			}()

			putObjClient, err := pachClient.ObjectAPIClient.PutObject(pachClient.Ctx())
			if err != nil {
				return err
			}
			size, err := grpcutil.ChunkReader(f, func(chunk []byte) error {
				return putObjClient.Send(&pfs.PutObjectRequest{
					Value: chunk,
				})
			})
			if err != nil {
				return fmt.Errorf("Read(%s): %v", filePath, err)
>>>>>>> e922703d
			}
			if err := putObjsClient.Send(&pfs.PutObjectRequest{
				Value: buf[:n],
			}); err != nil {
				return err
			}
			size += int64(n)
		}
		n := &hashtree.FileNodeProto{
			BlockRefs: []*pfs.BlockRef{
				&pfs.BlockRef{
					Block: block,
					Range: &pfs.ByteRange{
						Lower: offset,
						Upper: offset + uint64(size),
					},
				},
			},
		}
		hash := h.Sum(nil)
		//if statsTree != nil {
		//	if err := statsTree.PutFile(path.Join(statsRoot, relPath), []*pfs.Object{hash}, size); err != nil {
		//		return err
		//	}
		//}
		tree.PutFile(relPath, hash, size, n)
		offset += uint64(size)
		stats.UploadBytes += uint64(size)
		return nil
	}); err != nil {
		return fmt.Errorf("error walking output: %v", err)
	}
	if err := putObjsClient.CloseSend(); err != nil {
		return err
	}
	w, err := pachClient.PutObjectAsync([]*pfs.Tag{&pfs.Tag{tag}})
	if err != nil {
		return err
	}
	defer func() {
		if err := w.Close(); err != nil && retErr != nil {
			retErr = err
		}
	}()
	if err := tree.Serialize(w, tag); err != nil {
		return err
	}
	return nil
}

// HashDatum computes and returns the hash of datum + pipeline, with a
// pipeline-specific prefix.
func HashDatum(pipelineName string, pipelineSalt string, data []*Input) string {
	hash := sha256.New()
	for _, datum := range data {
		hash.Write([]byte(datum.Name))
		hash.Write([]byte(datum.FileInfo.File.Path))
		hash.Write(datum.FileInfo.Hash)
	}

	hash.Write([]byte(pipelineName))
	hash.Write([]byte(pipelineSalt))

	return client.DatumTagPrefix(pipelineSalt) + hex.EncodeToString(hash.Sum(nil))
}

// HashDatum15 computes and returns the hash of datum + pipeline for version <= 1.5.0, with a
// pipeline-specific prefix.
func HashDatum15(pipelineInfo *pps.PipelineInfo, data []*Input) (string, error) {
	hash := sha256.New()
	for _, datum := range data {
		hash.Write([]byte(datum.Name))
		hash.Write([]byte(datum.FileInfo.File.Path))
		hash.Write(datum.FileInfo.Hash)
	}

	// We set env to nil because if env contains more than one elements,
	// since it's a map, the output of Marshal() can be non-deterministic.
	env := pipelineInfo.Transform.Env
	pipelineInfo.Transform.Env = nil
	defer func() {
		pipelineInfo.Transform.Env = env
	}()
	bytes, err := pipelineInfo.Transform.Marshal()
	if err != nil {
		return "", err
	}
	hash.Write(bytes)
	hash.Write([]byte(pipelineInfo.Pipeline.Name))
	hash.Write([]byte(pipelineInfo.ID))
	hash.Write([]byte(strconv.Itoa(int(pipelineInfo.Version))))

	// Note in 1.5.0 this function was called HashPipelineID, it's now called
	// HashPipelineName but it has the same implementation.
	return client.DatumTagPrefix(pipelineInfo.ID) + hex.EncodeToString(hash.Sum(nil)), nil
}

// Status returns the status of the current worker.
func (a *APIServer) Status(ctx context.Context, _ *types.Empty) (*pps.WorkerStatus, error) {
	a.statusMu.Lock()
	defer a.statusMu.Unlock()
	started, err := types.TimestampProto(a.started)
	if err != nil {
		return nil, err
	}
	result := &pps.WorkerStatus{
		JobID:     a.jobID,
		WorkerID:  a.workerName,
		Started:   started,
		Data:      a.datum(),
		QueueSize: atomic.LoadInt64(&a.queueSize),
	}
	return result, nil
}

// Cancel cancels the currently running datum
func (a *APIServer) Cancel(ctx context.Context, request *CancelRequest) (*CancelResponse, error) {
	a.statusMu.Lock()
	defer a.statusMu.Unlock()
	if request.JobID != a.jobID {
		return &CancelResponse{Success: false}, nil
	}
	if !MatchDatum(request.DataFilters, a.datum()) {
		return &CancelResponse{Success: false}, nil
	}
	a.cancel()
	// clear the status since we're no longer processing this datum
	a.jobID = ""
	a.data = nil
	a.started = time.Time{}
	a.cancel = nil
	return &CancelResponse{Success: true}, nil
}

func (a *APIServer) datum() []*pps.InputFile {
	var result []*pps.InputFile
	for _, datum := range a.data {
		result = append(result, &pps.InputFile{
			Path: datum.FileInfo.File.Path,
			Hash: datum.FileInfo.Hash,
		})
	}
	return result
}

func (a *APIServer) userCodeEnv(jobID string, data []*Input) []string {
	result := os.Environ()
	for _, input := range data {
		result = append(result, fmt.Sprintf("%s=%s", input.Name, filepath.Join(client.PPSInputPrefix, input.Name, input.FileInfo.File.Path)))
	}
	result = append(result, fmt.Sprintf("PACH_JOB_ID=%s", jobID))
	return result
}

// deleteJob is identical to updateJobState, except that jobPtr points to a job
// that should be deleted rather than marked failed. Jobs may be deleted if
// their output commit is deleted.
func (a *APIServer) deleteJob(stm col.STM, jobPtr *pps.EtcdJobInfo) error {
	pipelinePtr := &pps.EtcdPipelineInfo{}
	if err := a.pipelines.ReadWrite(stm).Update(jobPtr.Pipeline.Name, pipelinePtr, func() error {
		if pipelinePtr.JobCounts == nil {
			pipelinePtr.JobCounts = make(map[int32]int32)
		}
		if pipelinePtr.JobCounts[int32(jobPtr.State)] != 0 {
			pipelinePtr.JobCounts[int32(jobPtr.State)]--
		}
		return nil
	}); err != nil {
		return err
	}
	return a.jobs.ReadWrite(stm).Delete(jobPtr.Job.ID)
}

type processResult struct {
	failedDatumID   string
	datumsProcessed int64
	datumsSkipped   int64
	datumsFailed    int64
}

type processFunc func(low, high int64) (*processResult, error)

func (a *APIServer) acquireDatums(ctx context.Context, jobID string, plan *Plan, logger *taggedLogger, process processFunc) error {
	complete := false
	for !complete {
		// func to defer cancel in
		if err := func() error {
			ctx, cancel := context.WithCancel(ctx)
			defer cancel()
			var found bool
			low, high := int64(0), int64(0)
			// we set complete to true and then unset it if we find an incomplete chunk
			complete = true
			for _, high = range plan.Chunks {
				if _, err := col.NewSTM(ctx, a.etcdClient, func(stm col.STM) error {
					found = false
					chunks := a.chunks(jobID).ReadWrite(stm)
					var chunkState ChunkState
					if err := chunks.Get(fmt.Sprint(high), &chunkState); err != nil {
						if col.IsErrNotFound(err) {
							found = true
						} else {
							return err
						}
					}
					// This gets triggered either if we found a chunk that wasn't
					// complete or if we didn't find a chunk at all.
					if chunkState.State == State_RUNNING {
						complete = false
					}
					if found {
						return chunks.PutTTL(fmt.Sprint(high), &ChunkState{State: State_RUNNING}, ttl)
					}
					return nil
				}); err != nil {
					return err
				}
				if found {
					break
				}
				low = high
			}
			if found {
				go func() {
				Renew:
					for {
						select {
						case <-time.After((time.Second * time.Duration(ttl)) / 2):
						case <-ctx.Done():
							break Renew
						}
						if _, err := col.NewSTM(ctx, a.etcdClient, func(stm col.STM) error {
							chunks := a.chunks(jobID).ReadWrite(stm)
							var chunkState ChunkState
							if err := chunks.Get(fmt.Sprint(high), &chunkState); err != nil {
								return err
							}
							if chunkState.State == State_RUNNING {
								return chunks.PutTTL(fmt.Sprint(high), &chunkState, ttl)
							}
							return nil
						}); err != nil {
							cancel()
							logger.Logf("failed to renew lock: %v", err)
						}
					}
				}()
				// process the datums in newRange
				processResult, err := process(low, high)
				if err != nil {
					return err
				}

				if _, err := col.NewSTM(ctx, a.etcdClient, func(stm col.STM) error {
					jobs := a.jobs.ReadWrite(stm)
					jobPtr := &pps.EtcdJobInfo{}
					if err := jobs.Update(jobID, jobPtr, func() error {
						jobPtr.DataProcessed += processResult.datumsProcessed
						jobPtr.DataSkipped += processResult.datumsSkipped
						jobPtr.DataFailed += processResult.datumsFailed
						return nil
					}); err != nil {
						return err
					}
					chunks := a.chunks(jobID).ReadWrite(stm)
					if processResult.failedDatumID != "" {
						return chunks.Put(fmt.Sprint(high), &ChunkState{
							State:   State_FAILED,
							DatumID: processResult.failedDatumID,
						})
					}
					return chunks.Put(fmt.Sprint(high), &ChunkState{State: State_COMPLETE})
				}); err != nil {
					return err
				}
			}
			return nil
		}(); err != nil {
			return err
		}
	}
	return nil
}

func (a *APIServer) mergeDatums(ctx context.Context, pachClient *client.APIClient, jobInfo *pps.JobInfo, jobID string, plan *Plan, logger *taggedLogger, tags []*pfs.Tag, useParentHashTree bool) error {
	complete := false
	for !complete {
		// func to defer cancel in
		if err := func() error {
			ctx, cancel := context.WithCancel(ctx)
			defer cancel()
			var merge int64
			var found bool
			if _, err := col.NewSTM(ctx, a.etcdClient, func(stm col.STM) error {
				// Reinitialize closed upon variables.
				found = false
				merges := a.merges(jobID).ReadWrite(stm)
				// we set complete to true and then unset it if we find an incomplete chunk
				complete = true
				for merge = 0; merge < plan.Merges; merge++ {
					var mergeState MergeState
					if err := merges.Get(fmt.Sprint(merge), &mergeState); err != nil {
						if col.IsErrNotFound(err) {
							found = true
						} else {
							return err
						}
					}
					// This gets triggered either if we found a chunk that wasn't
					// complete or if we didn't find a chunk at all.
					if mergeState.State == State_RUNNING {
						complete = false
					}
					if found {
						break
					}
				}
				if found {
					return merges.PutTTL(fmt.Sprint(merge), &MergeState{State: State_RUNNING}, ttl)
				}
				return nil
			}); err != nil {
				return err
			}
			if found {
				go func() {
				Renew:
					for {
						select {
						case <-time.After((time.Second * time.Duration(ttl)) / 2):
						case <-ctx.Done():
							break Renew
						}
						if _, err := col.NewSTM(ctx, a.etcdClient, func(stm col.STM) error {
							merges := a.merges(jobID).ReadWrite(stm)
							var mergeState MergeState
							if err := merges.Get(fmt.Sprint(merge), &mergeState); err != nil {
								return err
							}
							if mergeState.State == State_RUNNING {
								return merges.PutTTL(fmt.Sprint(merge), &mergeState, ttl)
							}
							return nil
						}); err != nil {
							cancel()
							logger.Logf("failed to renew lock: %v", err)
						}
					}
				}()

				// Streaming merge
				t := time.Now()
				var rs []io.ReadCloser
				for _, tag := range tags {
					r, err := pachClient.GetTagReader(tag.Name)
					if err != nil {
						return err
					}
					rs = append(rs, r)
				}
				if useParentHashTree {
					r, err := a.getParentCommitHashTreeReader(ctx, pachClient, jobInfo.OutputCommit, merge)
					if err != nil {
						return err
					}
					rs = append(rs, r)
				}
				w, err := pachClient.PutObjectAsync(nil)
				var size uint64
				if size, err = hashtree.MergeTrees(w, rs, func(path []byte) (bool, error) {
					if xxhash.Checksum64(path)%uint64(plan.Merges) == uint64(merge) {
						return true, nil
					}
					return false, nil
				}); err != nil {
					return err
				}
				object, err := w.Object()
				if err != nil {
					return err
				}
				fmt.Printf("(mergefilter) Time spent merging: %v\n", time.Since(t))

				if _, err := col.NewSTM(ctx, a.etcdClient, func(stm col.STM) error {
					merges := a.merges(jobID).ReadWrite(stm)
					// TODO handle failures
					return merges.Put(fmt.Sprint(merge), &MergeState{State: State_COMPLETE, Tree: object, SizeBytes: size})
				}); err != nil {
					return err
				}
			}
			return nil
		}(); err != nil {
			return err
		}
	}
	return nil

}

func (a *APIServer) getParentCommitHashTreeReader(ctx context.Context, pachClient *client.APIClient, commit *pfs.Commit, merge int64) (io.ReadCloser, error) {
	commitInfo, err := pachClient.PfsAPIClient.InspectCommit(ctx,
		&pfs.InspectCommitRequest{
			Commit: commit,
		})
	if err != nil {
		return nil, err
	}
	if commitInfo.ParentCommit == nil {
		return nil, nil
	}
	parentCommitInfo, err := pachClient.PfsAPIClient.InspectCommit(ctx,
		&pfs.InspectCommitRequest{
			Commit:     commitInfo.ParentCommit,
			BlockState: pfs.CommitState_FINISHED,
		})
	if err != nil {
		return nil, err
	}
	var r io.ReadCloser
	if r, err = pachClient.GetObjectReader(parentCommitInfo.Trees[merge].Hash); err != nil {
		return nil, err
	}
	return r, nil
}

func isDone(ctx context.Context) bool {
	select {
	case <-ctx.Done():
		return true
	default:
		return false
	}
}

// cancelCtxIfJobFails watches jobID's JobPtr, and if its state is changed to a
// terminal state (KILLED, FAILED, or SUCCESS) cancel the jobCtx so we kill any
// user processes
func (a *APIServer) cancelCtxIfJobFails(jobCtx context.Context, jobCancel func(), jobID string) {
	logger := a.getWorkerLogger() // this worker's formatting logger

	backoff.RetryNotify(func() error {
		// Check if job was cancelled while backoff was sleeping
		if isDone(jobCtx) {
			return nil
		}

		// Start watching for job state changes
		watcher, err := a.jobs.ReadOnly(jobCtx).WatchOne(jobID)
		if err != nil {
			if col.IsErrNotFound(err) {
				jobCancel() // job deleted before we started--cancel the job ctx
				return nil
			}
			return fmt.Errorf("worker: could not create state watcher for job %s, err is %v", jobID, err)
		}

		// If any job events indicate that the job is done, cancel jobCtx
		for {
			select {
			case e := <-watcher.Watch():
				switch e.Type {
				case watch.EventPut:
					var jobID string
					jobPtr := &pps.EtcdJobInfo{}
					if err := e.Unmarshal(&jobID, jobPtr); err != nil {
						return fmt.Errorf("worker: error unmarshalling while watching job state (%v)", err)
					}
					if ppsutil.IsTerminal(jobPtr.State) {
						jobCancel() // cancel the job
					}
				case watch.EventDelete:
					jobCancel() // cancel the job
				case watch.EventError:
					return fmt.Errorf("job state watch error: %v", e.Err)
				}
			case <-jobCtx.Done():
				break
			}
		}
	}, backoff.NewInfiniteBackOff(), func(err error, d time.Duration) error {
		if jobCtx.Err() == context.Canceled {
			return err // worker is done, nothing else to do
		}
		logger.Logf("worker: error watching job %s (%v); retrying in %v", jobID, err, d)
		return nil
	})
}

// worker does the following:
//  - watches for new jobs (jobInfos in the jobs collection)
//  - claims chunks from the chunk layout it finds in the chunks collection
//  - claims those chunks with acquireDatums
//  - processes the chunks with processDatums
func (a *APIServer) worker() {
	logger := a.getWorkerLogger() // this worker's formatting logger

	// Process incoming jobs
	backoff.RetryNotify(func() error {
		retryCtx, retryCancel := context.WithCancel(a.pachClient.Ctx())
		defer retryCancel()
		watcher, err := a.jobs.ReadOnly(retryCtx).WatchByIndex(ppsdb.JobsPipelineIndex, a.pipelineInfo.Pipeline)
		if err != nil {
			return fmt.Errorf("error creating watch: %v", err)
		}
		defer watcher.Close()
	NextJob:
		for e := range watcher.Watch() {
			if e.Type == watch.EventError {
				return fmt.Errorf("worker watch error: %v", e.Err)
			} else if e.Type == watch.EventDelete {
				// Job was deleted, e.g. because input commit was deleted. This is
				// handled by cancelCtxIfJobFails goro, which was spawned when job was
				// created. Nothing to do here
				continue
			}

			// 'e' is a Put event -- new job
			var jobID string
			jobPtr := &pps.EtcdJobInfo{}
			if err := e.Unmarshal(&jobID, jobPtr); err != nil {
				return fmt.Errorf("error unmarshalling: %v", err)
			}
			if ppsutil.IsTerminal(jobPtr.State) {
				// previously-created job has finished, or job was finished during backoff
				// or in the 'watcher' queue
				logger.Logf("skipping job %v as it is already in state %v", jobID, jobPtr.State)
				continue NextJob
			}

			// create new ctx for this job, and don't use retryCtx as the
			// parent. Just because another job's etcd write failed doesn't
			// mean this job shouldn't run
			jobCtx, jobCancel := context.WithCancel(a.pachClient.Ctx())
			defer jobCancel() // cancel the job ctx
			pachClient := a.pachClient.WithCtx(jobCtx)

			//  Watch for any changes to EtcdJobInfo corresponding to jobID; if
			// the EtcdJobInfo is marked 'FAILED', call jobCancel().
			// ('watcher' above can't detect job state changes--it's watching
			// an index and so only emits when jobs are created or deleted).
			go a.cancelCtxIfJobFails(jobCtx, jobCancel, jobID)

			// Inspect the job and make sure it's relevant, as this worker may be old
			jobInfo, err := pachClient.InspectJob(jobID, false)
			if err != nil {
				if !col.IsErrNotFound(err) {
					continue NextJob // job was deleted--no sense retrying
				}
				return fmt.Errorf("error from InspectJob(%v): %+v", jobID, err)
			}
			if jobInfo.PipelineVersion != a.pipelineInfo.Version {
				return fmt.Errorf("job's version (%d) doesn't match pipeline's "+
					"version (%d), this should automatically resolve when the worker "+
					"is updated", jobInfo.PipelineVersion, a.pipelineInfo.Version)
			}

			// Read the chunks laid out by the master and create the datum factory
			plan := &Plan{}
			if err := a.plans.ReadOnly(jobCtx).GetBlock(jobInfo.Job.ID, plan); err != nil {
				return err
			}
			df, err := NewDatumFactory(pachClient, jobInfo.Input)
			if err != nil {
				return fmt.Errorf("error from NewDatumFactory: %v", err)
			}

			ctx := pachClient.Ctx()
			r, err := a.getParentCommitHashTreeReader(ctx, pachClient, jobInfo.OutputCommit, 0)
			if err != nil {
				return err
			}
			skip := make(map[string]struct{})
			var useParentHashTree bool
			//var statsTree hashtree.HashTree
			if r != nil {
				var count int
				pbr := pbutil.NewReader(snappy.NewReader(r))
				hdr := &hashtree.BucketHeader{}
				if err := pbr.Read(hdr); err != nil {
					return err
				}
				for {
					k, err := pbr.ReadBytes()
					if err != nil {
						return err
					}
					if bytes.Equal(k, hashtree.SentinelByte) {
						break
					}
					skip[string(k)] = struct{}{}
					if _, err := pbr.ReadBytes(); err != nil {
						return err
					}
				}
				if err := r.Close(); err != nil {
					return err
				}
				for i := 0; i < df.Len(); i++ {
					files := df.Datum(i)
					datumHash := HashDatum(a.pipelineInfo.Pipeline.Name, a.pipelineInfo.Salt, files)
					if _, ok := skip[datumHash]; ok {
						count++
					}
				}
				if len(skip) == count {
					useParentHashTree = true
					if jobInfo.EnableStats {
						//statsTree, err = a.getParentCommitHashTree(ctx, pachClient, jobInfo.StatsCommit)
						//if err != nil {
						//	return err
						//}
					}
				} else if jobInfo.EnableStats {
					// (bryce) Stats tree needs to be made compatible with changes
					//statsTree, err = hashtree.NewDBHashTree(a.hashtreeStorage)
					//if err != nil {
					//	return err
					//}
				}
			}
			// If a datum fails, acquireDatums updates the relevant lock in
			// etcd, which causes the master to fail the job (which is
			// handled above in the JOB_FAILURE case). There's no need to
			// handle failed datums here, just failed etcd writes.
			if err := a.acquireDatums(
				jobCtx, jobID, plan, logger,
				func(low, high int64) (*processResult, error) {
					processResult, err := a.processDatums(pachClient, logger, jobInfo, df, low, high, skip)
					if err != nil {
						return nil, err
					}
					return processResult, nil
				},
			); err != nil {
				if jobCtx.Err() == context.Canceled {
					continue NextJob // job cancelled--don't restart, just wait for next job
				}
				return fmt.Errorf("acquire/process datums for job %s exited with err: %v", jobID, err)
			}
			var tags []*pfs.Tag
			for i := 0; i < df.Len(); i++ {
				files := df.Datum(int(i))
				datumHash := HashDatum(a.pipelineInfo.Pipeline.Name, a.pipelineInfo.Salt, files)
				if _, ok := skip[datumHash]; ok && useParentHashTree {
					continue
				}
				tags = append(tags, &pfs.Tag{datumHash})
			}
			// Stats needs to be changed to fit this new model
			//statsTag := &pfs.Tag{datumHash + statsTagSuffix}
			skip = nil
			if err := a.mergeDatums(jobCtx, pachClient, jobInfo, jobID, plan, logger, tags, useParentHashTree); err != nil {
				if jobCtx.Err() == context.Canceled {
					continue NextJob // job cancelled--don't restart, just wait for next job
				}
				return fmt.Errorf("merge datums for job %s exited with err: %v", jobID, err)
			}
		}
		return fmt.Errorf("worker: jobs.WatchByIndex(pipeline = %s) closed unexpectedly", a.pipelineInfo.Pipeline.Name)
	}, backoff.NewInfiniteBackOff(), func(err error, d time.Duration) error {
		logger.Logf("worker: watch closed or error running the worker process: %v; retrying in %v", err, d)
		return nil
	})
}

// processDatums processes datums from low to high in df, if a datum fails it
// returns the id of the failed datum it also may return a variety of errors
// such as network errors.
func (a *APIServer) processDatums(pachClient *client.APIClient, logger *taggedLogger, jobInfo *pps.JobInfo, df DatumFactory, low, high int64, skip map[string]struct{}) (*processResult, error) {
	ctx := pachClient.Ctx()
	stats := &pps.ProcessStats{}
	var statsMu sync.Mutex
	result := &processResult{}
	var eg errgroup.Group
	limiter := limit.New(int(a.pipelineInfo.MaxQueueSize))
	for i := low; i < high; i++ {
		i := i

		limiter.Acquire()
		atomic.AddInt64(&a.queueSize, 1)
		eg.Go(func() (retErr error) {
			defer limiter.Release()
			defer atomic.AddInt64(&a.queueSize, -1)

			data := df.Datum(int(i))
			logger, err := a.getTaggedLogger(pachClient, jobInfo.Job.ID, data, a.pipelineInfo.EnableStats)
			if err != nil {
				return err
			}
			// Hash inputs
			tag := HashDatum(a.pipelineInfo.Pipeline.Name, a.pipelineInfo.Salt, data)
			if _, ok := skip[tag]; ok {
				atomic.AddInt64(&result.datumsSkipped, 1)
				logger.Logf("skipping datum")
				return nil
			}
			var statsTag *pfs.Tag
			if a.pipelineInfo.EnableStats {
				statsTag = &pfs.Tag{tag + statsTagSuffix}
			}
			subStats := &pps.ProcessStats{}
			statsPath := path.Join("/", logger.template.DatumID)
			var statsTree hashtree.HashTree
			if a.pipelineInfo.EnableStats {
				var err error
				statsTree, err = hashtree.NewDBHashTree(a.hashtreeStorage)
				if err != nil {
					return err
				}
				if err := statsTree.PutFile(path.Join(statsPath, fmt.Sprintf("job:%s", jobInfo.Job.ID)), nil, 0); err != nil {
					logger.stderrLog.Printf("error from hashtree.PutFile for job object: %s\n", err)
				}
				defer func() {
					if retErr != nil {
						return
					}
					if err := statsTree.Hash(); err != nil {
						retErr = err
						return
					}
					if _, err := hashtree.PutHashTree(pachClient, statsTree, statsTag.Name); err != nil {
						retErr = err
						return
					}
					if err := statsTree.Destroy(); err != nil {
						retErr = err
						return
					}
				}()
				defer func() {
					object, size, err := logger.Close()
					if err != nil && retErr == nil {
						retErr = err
						return
					}
					if object != nil && a.pipelineInfo.EnableStats {
						if err := statsTree.PutFile(path.Join(statsPath, "logs"), []*pfs.Object{object}, size); err != nil && retErr == nil {
							retErr = err
							return
						}
					}
				}()
				defer func() {
					marshaler := &jsonpb.Marshaler{}
					statsString, err := marshaler.MarshalToString(subStats)
					if err != nil {
						logger.stderrLog.Printf("could not serialize stats: %s\n", err)
						return
					}
					object, size, err := pachClient.PutObject(strings.NewReader(statsString))
					if err != nil {
						logger.stderrLog.Printf("could not put stats object: %s\n", err)
						return
					}
					if err := statsTree.PutFile(path.Join(statsPath, "stats"), []*pfs.Object{object}, size); err != nil {
						logger.stderrLog.Printf("could not put-file stats object: %s\n", err)
						return
					}
				}()
			}
			parentTag, err := a.parentTag(pachClient, jobInfo, data)
			if err != nil {
				return err
			}

			env := a.userCodeEnv(jobInfo.Job.ID, data)
			var dir string
			var retries int
			if err := backoff.RetryNotify(func() error {
				if isDone(ctx) {
					return ctx.Err() // timeout or cancelled job--don't run datum
				}
				// Download input data
				puller := filesync.NewPuller()
				// TODO parent tag shouldn't be nil
				var err error
				dir, err = a.downloadData(pachClient, logger, data, puller, parentTag, subStats, statsTree, path.Join(statsPath, "pfs"))
				// We run these cleanup functions no matter what, so that if
				// downloadData partially succeeded, we still clean up the resources.
				defer func() {
					if err := os.RemoveAll(dir); err != nil && retErr == nil {
						retErr = err
					}
				}()
				// It's important that we run puller.CleanUp before os.RemoveAll,
				// because otherwise puller.Cleanup might try tp open pipes that have
				// been deleted.
				defer func() {
					if _, err := puller.CleanUp(); err != nil && retErr == nil {
						retErr = err
					}
				}()
				if err != nil {
					return fmt.Errorf("error downloadData: %v", err)
				}
				a.runMu.Lock()
				defer a.runMu.Unlock()
				// shadow ctx and pachClient for the context of processing this one datum
				ctx, cancel := context.WithCancel(ctx)
				pachClient := pachClient.WithCtx(ctx)
				func() {
					a.statusMu.Lock()
					defer a.statusMu.Unlock()
					a.jobID = jobInfo.Job.ID
					a.data = data
					a.started = time.Now()
					a.cancel = cancel
					a.stats = stats
				}()
				if err := os.MkdirAll(client.PPSInputPrefix, 0777); err != nil {
					return err
				}
				if err := a.linkData(data, dir); err != nil {
					return fmt.Errorf("error linkData: %v", err)
				}
				defer func() {
					if err := a.unlinkData(data); err != nil && retErr == nil {
						retErr = fmt.Errorf("error unlinkData: %v", err)
					}
				}()
				if a.pipelineInfo.Transform.User != "" {
					filepath.Walk("/pfs", func(name string, info os.FileInfo, err error) error {
						if err == nil {
							err = os.Chown(name, int(a.uid), int(a.gid))
						}
						return err
					})
				}
				if err := a.runUserCode(ctx, logger, env, subStats, jobInfo.DatumTimeout); err != nil {
					return fmt.Errorf("error runUserCode: %v", err)
				}
				// CleanUp is idempotent so we can call it however many times we want.
				// The reason we are calling it here is that the puller could've
				// encountered an error as it was lazily loading files, in which case
				// the output might be invalid since as far as the user's code is
				// concerned, they might've just seen an empty or partially completed
				// file.
				downSize, err := puller.CleanUp()
				if err != nil {
					logger.Logf("puller encountered an error while cleaning up: %+v", err)
					return err
				}
				atomic.AddUint64(&subStats.DownloadBytes, uint64(downSize))
				a.reportDownloadSizeStats(float64(downSize), logger)
				return a.uploadOutput(pachClient, dir, tag, logger, data, subStats, statsTree, path.Join(statsPath, "pfs", "out"))
			}, &backoff.ZeroBackOff{}, func(err error, d time.Duration) error {
				if isDone(ctx) {
					return ctx.Err() // timeout or cancelled job, err out and don't retry
				}
				retries++
				if retries >= maxRetries {
					logger.Logf("failed to process datum with error: %+v", err)
					if statsTree != nil {
						object, size, err := pachClient.PutObject(strings.NewReader(err.Error()))
						if err != nil {
							logger.stderrLog.Printf("could not put error object: %s\n", err)
						} else {
							if err := statsTree.PutFile(path.Join(statsPath, "failure"), []*pfs.Object{object}, size); err != nil {
								logger.stderrLog.Printf("could not put-file error object: %s\n", err)
							}
						}
					}
					return err
				}
				logger.Logf("failed processing datum: %v, retrying in %v", err, d)
				return nil
			}); err != nil {
				result.failedDatumID = a.DatumID(data)
				atomic.AddInt64(&result.datumsFailed, 1)
				return nil
			}
			statsMu.Lock()
			defer statsMu.Unlock()
			if err := mergeStats(stats, subStats); err != nil {
				logger.Logf("failed to merge Stats: %v", err)
			}
			return nil
		})
	}
	if err := eg.Wait(); err != nil {
		return nil, err
	}
	if _, err := col.NewSTM(ctx, a.etcdClient, func(stm col.STM) error {
		jobs := a.jobs.ReadWrite(stm)
		jobID := jobInfo.Job.ID
		jobPtr := &pps.EtcdJobInfo{}
		if err := jobs.Get(jobID, jobPtr); err != nil {
			return err
		}
		if jobPtr.Stats == nil {
			jobPtr.Stats = &pps.ProcessStats{}
		}
		if err := mergeStats(jobPtr.Stats, stats); err != nil {
			logger.Logf("failed to merge Stats: %v", err)
		}
		return jobs.Put(jobID, jobPtr)
	}); err != nil {
		return nil, err
	}
	result.datumsProcessed = high - low - result.datumsSkipped - result.datumsFailed
	return result, nil
}

func (a *APIServer) parentTag(pachClient *client.APIClient, jobInfo *pps.JobInfo, files []*Input) (*pfs.Tag, error) {
	if !jobInfo.Incremental {
		return nil, nil // don't bother downloading the parent for non-incremental jobs
	}
	ci, err := pachClient.InspectCommit(jobInfo.OutputCommit.Repo.Name, jobInfo.OutputCommit.ID)
	if err != nil {
		return nil, fmt.Errorf("could not get output commit's commitInfo: %v", err)
	}
	if ci.ParentCommit == nil {
		return nil, nil
	}
	parentCi, err := pachClient.InspectCommit(ci.ParentCommit.Repo.Name, ci.ParentCommit.ID)
	if err != nil {
		return nil, fmt.Errorf("could not get output commit's parent's commitInfo: %v", err)
	}

	// compare provenance of ci and parentCi to figure out which commit is new
	key := path.Join
	parentProv := make(map[string]*pfs.Commit)
	for i, commit := range parentCi.Provenance {
		parentProv[key(commit.Repo.Name, parentCi.BranchProvenance[i].Name)] = commit
	}
	newInputCommits := make(map[string]*pfs.Commit)
	for i, c := range ci.Provenance {
		pc, ok := parentProv[key(c.Repo.Name, ci.BranchProvenance[i].Name)]
		if !ok {
			return nil, nil // 'c' has no parent, so there's no parent tag
		}
		if pc.ID != c.ID {
			newInputCommits[key(c.Repo.Name, ci.BranchProvenance[i].Name)] = c
		}
	}
	var parentFiles []*Input // the equivalent datum to 'files', which the parent job processed
	var newFiles int
	for _, file := range files {
		parentFile := proto.Clone(file).(*Input)
		newInputCommit, ok := newInputCommits[key(file.FileInfo.File.Commit.Repo.Name, file.Branch)]
		if ok && file.FileInfo.File.Commit.Repo.Name == newInputCommit.Repo.Name && file.FileInfo.File.Commit.ID == newInputCommit.ID {
			newInputCommitParent, ok := parentProv[key(file.FileInfo.File.Commit.Repo.Name, file.Branch)]
			if !ok {
				// This should be impossible since we'll only add
				// newInputCommit to newInputCommits if the parent exists.
				return nil, fmt.Errorf("parent expected but not found (this is likely a bug)")
			}
			newFiles++
			// 'file' from datumFactory is in the new input commit
			parentFileInfo, err := pachClient.InspectFile(
				newInputCommitParent.Repo.Name, newInputCommitParent.ID, file.FileInfo.File.Path)
			if err != nil {
				if !isNotFoundErr(err) {
					return nil, err
				}
				// we didn't find a match for this file,
				// so we know there's no matching datum
				break
			}
			parentFile.FileInfo = parentFileInfo
			// also tell downloadData to make a diff for 'file'
			// side effect of the main work (derive _parentOutputTag)
			file.ParentCommit = newInputCommitParent
		}
		parentFiles = append(parentFiles, parentFile)
	}
	if newFiles > 1 {
		// Multiple new files means we can't do incremental and must run everything from scratch.
		return nil, nil
	}

	// We have derived what files the parent saw -- compute the tag
	if len(parentFiles) == len(files) {
		_parentOutputTag := HashDatum(a.pipelineInfo.Pipeline.Name, a.pipelineInfo.Salt, parentFiles)
		return &pfs.Tag{Name: _parentOutputTag}, nil
	}
	return nil, nil
}

// mergeStats merges y into x
func mergeStats(x, y *pps.ProcessStats) error {
	var err error
	if x.DownloadTime, err = plusDuration(x.DownloadTime, y.DownloadTime); err != nil {
		return err
	}
	if x.ProcessTime, err = plusDuration(x.ProcessTime, y.ProcessTime); err != nil {
		return err
	}
	if x.UploadTime, err = plusDuration(x.UploadTime, y.UploadTime); err != nil {
		return err
	}
	x.DownloadBytes += y.DownloadBytes
	x.UploadBytes += y.UploadBytes
	return nil
}

// lookupUser is a reimplementation of user.Lookup that doesn't require cgo.
func lookupUser(name string) (_ *user.User, retErr error) {
	passwd, err := os.Open("/etc/passwd")
	if err != nil {
		return nil, err
	}
	defer func() {
		if err := passwd.Close(); err != nil && retErr == nil {
			retErr = err
		}
	}()
	scanner := bufio.NewScanner(passwd)
	for scanner.Scan() {
		parts := strings.Split(scanner.Text(), ":")
		if parts[0] == name {
			return &user.User{
				Username: parts[0],
				Uid:      parts[2],
				Gid:      parts[3],
				Name:     parts[4],
				HomeDir:  parts[5],
			}, nil
		}
	}
	if err := scanner.Err(); err != nil {
		log.Fatal(err)
	}
	return nil, fmt.Errorf("user %s not found", name)
}<|MERGE_RESOLUTION|>--- conflicted
+++ resolved
@@ -734,148 +734,84 @@
 			if err != nil {
 				return err
 			}
-			pathWithInput, err := filepath.Rel(client.PPSInputPrefix, realPath)
-			if err == nil {
-				// We can only skip the upload if the real path is
-				// under /pfs, meaning that it's a file that already
-				// exists in PFS.
-
-				// The name of the input
-				inputName := strings.Split(pathWithInput, string(os.PathSeparator))[0]
-				var input *Input
-				for _, i := range inputs {
-					if i.Name == inputName {
-						input = i
-					}
-				}
-<<<<<<< HEAD
-				// this changes realPath from `/pfs/input/...` to `/scratch/<id>/input/...`
-				realPath = filepath.Join(dir, pathWithInput)
-				if input != nil {
-					return filepath.Walk(realPath, func(filePath string, info os.FileInfo, err error) error {
-						if err != nil {
-							return err
+			if strings.HasPrefix(realPath, client.PPSInputPrefix) {
+				var pathWithInput string
+				var err error
+				if strings.HasPrefix(realPath, dir) {
+					pathWithInput, err = filepath.Rel(dir, realPath)
+				} else {
+					pathWithInput, err = filepath.Rel(client.PPSInputPrefix, realPath)
+				}
+				if err == nil {
+					// We can only skip the upload if the real path is
+					// under /pfs, meaning that it's a file that already
+					// exists in PFS.
+
+					// The name of the input
+					inputName := strings.Split(pathWithInput, string(os.PathSeparator))[0]
+					var input *Input
+					for _, i := range inputs {
+						if i.Name == inputName {
+							input = i
 						}
-						rel, err := filepath.Rel(realPath, filePath)
-						if err != nil {
-							return err
-						}
-						subRelPath := filepath.Join(relPath, rel)
-						// The path of the input file
-						pfsPath, err := filepath.Rel(filepath.Join(dir, input.Name), filePath)
-						if err != nil {
-							return err
-						}
-						if info.IsDir() {
-							tree.PutDir(subRelPath)
-							return nil
-						}
-						fc := input.FileInfo.File.Commit
-						fileInfo, err := pachClient.InspectFile(fc.Repo.Name, fc.ID, pfsPath)
-						if err != nil {
-							return err
-						}
-						var blockRefs []*pfs.BlockRef
-						for _, object := range fileInfo.Objects {
-							objectInfo, err := pachClient.InspectObject(object.Hash)
+					}
+					// this changes realPath from `/pfs/input/...` to `/scratch/<id>/input/...`
+					realPath = filepath.Join(dir, pathWithInput)
+					if input != nil {
+						return filepath.Walk(realPath, func(filePath string, info os.FileInfo, err error) error {
 							if err != nil {
 								return err
 							}
-							blockRefs = append(blockRefs, objectInfo.BlockRef)
-						}
-						n := &hashtree.FileNodeProto{BlockRefs: blockRefs}
-						//if statsTree != nil {
-						//	if err := statsTree.PutFile(path.Join(statsRoot, subRelPath), fileInfo.Hash, &FileNodeProto{},
-						//		int64(fileInfo.SizeBytes),
-						//	); err != nil {
-						//		return err
-						//	}
-						//}
-						tree.PutFile(subRelPath, fileInfo.Hash, int64(fileInfo.SizeBytes), n)
-						return nil
-					})
+							rel, err := filepath.Rel(realPath, filePath)
+							if err != nil {
+								return err
+							}
+							subRelPath := filepath.Join(relPath, rel)
+							// The path of the input file
+							pfsPath, err := filepath.Rel(filepath.Join(dir, input.Name), filePath)
+							if err != nil {
+								return err
+							}
+							if info.IsDir() {
+								tree.PutDir(subRelPath)
+								return nil
+							}
+							fc := input.FileInfo.File.Commit
+							fileInfo, err := pachClient.InspectFile(fc.Repo.Name, fc.ID, pfsPath)
+							if err != nil {
+								return err
+							}
+							var blockRefs []*pfs.BlockRef
+							for _, object := range fileInfo.Objects {
+								objectInfo, err := pachClient.InspectObject(object.Hash)
+								if err != nil {
+									return err
+								}
+								blockRefs = append(blockRefs, objectInfo.BlockRef)
+							}
+							n := &hashtree.FileNodeProto{BlockRefs: blockRefs}
+							//if statsTree != nil {
+							//	if err := statsTree.PutFile(path.Join(statsRoot, subRelPath), fileInfo.Hash, &FileNodeProto{},
+							//		int64(fileInfo.SizeBytes),
+							//	); err != nil {
+							//		return err
+							//	}
+							//}
+							tree.PutFile(subRelPath, fileInfo.Hash, int64(fileInfo.SizeBytes), n)
+							return nil
+						})
+					}
 				}
 			}
 		}
 		// Open local file that is being uploaded
 		f, err := os.Open(filePath)
 		if err != nil {
-			return err
+			return fmt.Errorf("os.Open(%s): %v", filePath, err)
 		}
 		defer func() {
 			if err := f.Close(); err != nil && retErr == nil {
 				retErr = err
-=======
-				if strings.HasPrefix(realPath, client.PPSInputPrefix) {
-					var pathWithInput string
-					var err error
-					if strings.HasPrefix(realPath, dir) {
-						pathWithInput, err = filepath.Rel(dir, realPath)
-					} else {
-						pathWithInput, err = filepath.Rel(client.PPSInputPrefix, realPath)
-					}
-					if err == nil {
-						// We can only skip the upload if the real path is
-						// under /pfs, meaning that it's a file that already
-						// exists in PFS.
-
-						// The name of the input
-						inputName := strings.Split(pathWithInput, string(os.PathSeparator))[0]
-						var input *Input
-						for _, i := range inputs {
-							if i.Name == inputName {
-								input = i
-							}
-						}
-						// this changes realPath from `/pfs/input/...` to `/scratch/<id>/input/...`
-						realPath = filepath.Join(dir, pathWithInput)
-						if input != nil {
-							return filepath.Walk(realPath, func(filePath string, info os.FileInfo, err error) error {
-								if err != nil {
-									return err
-								}
-								rel, err := filepath.Rel(realPath, filePath)
-								if err != nil {
-									return err
-								}
-								subRelPath := filepath.Join(relPath, rel)
-								// The path of the input file
-								pfsPath, err := filepath.Rel(filepath.Join(dir, input.Name), filePath)
-								if err != nil {
-									return err
-								}
-
-								if info.IsDir() {
-									lock.Lock()
-									defer lock.Unlock()
-									tree.PutDir(subRelPath)
-									return nil
-								}
-
-								fc := input.FileInfo.File.Commit
-								fileInfo, err := pachClient.InspectFile(fc.Repo.Name, fc.ID, pfsPath)
-								if err != nil {
-									return err
-								}
-
-								lock.Lock()
-								defer lock.Unlock()
-								if statsTree != nil {
-									if err := statsTree.PutFile(path.Join(statsRoot, subRelPath), fileInfo.Objects, int64(fileInfo.SizeBytes)); err != nil {
-										return err
-									}
-								}
-								return tree.PutFile(subRelPath, fileInfo.Objects, int64(fileInfo.SizeBytes))
-							})
-						}
-					}
-				}
-			}
-
-			f, err := os.Open(filePath)
-			if err != nil {
-				return fmt.Errorf("os.Open(%s): %v", filePath, err)
->>>>>>> e922703d
 			}
 		}()
 		var size int64
@@ -888,23 +824,7 @@
 				if err == io.EOF {
 					break
 				}
-<<<<<<< HEAD
 				return err
-=======
-			}()
-
-			putObjClient, err := pachClient.ObjectAPIClient.PutObject(pachClient.Ctx())
-			if err != nil {
-				return err
-			}
-			size, err := grpcutil.ChunkReader(f, func(chunk []byte) error {
-				return putObjClient.Send(&pfs.PutObjectRequest{
-					Value: chunk,
-				})
-			})
-			if err != nil {
-				return fmt.Errorf("Read(%s): %v", filePath, err)
->>>>>>> e922703d
 			}
 			if err := putObjsClient.Send(&pfs.PutObjectRequest{
 				Value: buf[:n],
