package server

import (
	"bufio"
	"bytes"
	"fmt"
	"math"
	"net/url"
	"sort"
	"strings"
	"sync"
	"time"

	client "github.com/pachyderm/pachyderm/src/client"
	"github.com/pachyderm/pachyderm/src/client/pfs"
	"github.com/pachyderm/pachyderm/src/client/pkg/uuid"
	"github.com/pachyderm/pachyderm/src/client/pps"
	"github.com/pachyderm/pachyderm/src/server/pkg/backoff"
	col "github.com/pachyderm/pachyderm/src/server/pkg/collection"
	"github.com/pachyderm/pachyderm/src/server/pkg/hashtree"
	"github.com/pachyderm/pachyderm/src/server/pkg/metrics"
	"github.com/pachyderm/pachyderm/src/server/pkg/obj"
	pfs_sync "github.com/pachyderm/pachyderm/src/server/pkg/sync"
	"github.com/pachyderm/pachyderm/src/server/pkg/watch"
	workerpkg "github.com/pachyderm/pachyderm/src/server/pkg/worker"
	ppsserver "github.com/pachyderm/pachyderm/src/server/pps"

	etcd "github.com/coreos/etcd/clientv3"
	"github.com/gogo/protobuf/jsonpb"
	"github.com/gogo/protobuf/types"
	"go.pedge.io/lion/proto"
	"go.pedge.io/proto/rpclog"
	"golang.org/x/net/context"
	"google.golang.org/grpc"

	"k8s.io/kubernetes/pkg/api"
	"k8s.io/kubernetes/pkg/api/errors"
	"k8s.io/kubernetes/pkg/api/unversioned"
	kube "k8s.io/kubernetes/pkg/client/unversioned"
	kube_labels "k8s.io/kubernetes/pkg/labels"
)

const (
	// MaxPodsPerChunk is the maximum number of pods we can schedule for each
	// chunk in case of failures.
	MaxPodsPerChunk = 3
	// DefaultUserImage is the image used for jobs when the user does not specify
	// an image.
	DefaultUserImage = "ubuntu:16.04"
	// MaximumRetriesPerDatum is the maximum number of times each datum
	// can failed to be processed before we declare that the job has failed.
	MaximumRetriesPerDatum = 3
)

var (
	trueVal = true
	suite   = "pachyderm"
)

func newErrJobNotFound(job string) error {
	return fmt.Errorf("job %v not found", job)
}

func newErrPipelineNotFound(pipeline string) error {
	return fmt.Errorf("pipeline %v not found", pipeline)
}

func newErrPipelineExists(pipeline string) error {
	return fmt.Errorf("pipeline %v already exists", pipeline)
}

type errEmptyInput struct {
	error
}

func newErrEmptyInput(commitID string) *errEmptyInput {
	return &errEmptyInput{
		error: fmt.Errorf("job was not started due to empty input at commit %v", commitID),
	}
}

func newErrParentInputsMismatch(parent string) error {
	return fmt.Errorf("job does not have the same set of inputs as its parent %v", parent)
}

type ctxAndCancel struct {
	ctx    context.Context
	cancel context.CancelFunc
}

// GetExpectedNumWorkers computes the expected number of workers that pachyderm will start given
// the ParallelismSpec 'spec'.
//
// This is only exported for testing
func GetExpectedNumWorkers(kubeClient *kube.Client, spec *pps.ParallelismSpec) (uint64, error) {
	coefficient := 0.0 // Used if [spec.Strategy == PROPORTIONAL] or [spec.Constant == 0]
	if spec == nil {
		// Unset ParallelismSpec is handled here. Currently we start one worker per
		// node
		coefficient = 1.0
	} else if spec.Strategy == pps.ParallelismSpec_CONSTANT {
		if spec.Constant > 0 {
			fmt.Println("Returning constant: ", spec.Constant)
			return spec.Constant, nil
		}
		// Zero-initialized ParallelismSpec is handled here. Currently we start one
		// worker per node
		coefficient = 1
	} else if spec.Strategy == pps.ParallelismSpec_COEFFICIENT {
		coefficient = spec.Coefficient
	} else {
		return 0, fmt.Errorf("Unable to interpret ParallelismSpec strategy %s", spec.Strategy)
	}
	if coefficient == 0.0 {
		return 0, fmt.Errorf("Ended up with coefficient == 0 (no workers) after interpreting ParallelismSpec %s", spec.Strategy)
	}

	// Start ('coefficient' * 'nodes') workers. Determine number of workers
	nodeList, err := kubeClient.Nodes().List(api.ListOptions{})
	if err != nil {
		return 0, fmt.Errorf("unable to retrieve node list from k8s to determine parallelism: %v", err)
	}
	if len(nodeList.Items) == 0 {
		return 0, fmt.Errorf("pachyderm.pps.jobserver: no k8s nodes found")
	}
	result := math.Floor(coefficient * float64(len(nodeList.Items)))
	return uint64(math.Max(result, 1)), nil
}

type apiServer struct {
	protorpclog.Logger
	etcdPrefix          string
	hasher              *ppsserver.Hasher
	address             string
	etcdClient          *etcd.Client
	pachConn            *grpc.ClientConn
	pachConnOnce        sync.Once
	kubeClient          *kube.Client
	shardLock           sync.RWMutex
	shardCtxs           map[uint64]*ctxAndCancel
	pipelineCancelsLock sync.Mutex
	pipelineCancels     map[string]context.CancelFunc

	// lock for 'jobCancels'
	jobCancelsLock sync.Mutex
	jobCancels     map[string]context.CancelFunc
	version        int64
	// versionLock protects the version field.
	// versionLock must be held BEFORE reading from version and UNTIL all
	// requests using version have returned
	versionLock           sync.RWMutex
	namespace             string
	workerImage           string
	workerImagePullPolicy string
	reporter              *metrics.Reporter
	// collections
	pipelines col.Collection
	jobs      col.Collection
}

func (a *apiServer) validateJob(ctx context.Context, jobInfo *pps.JobInfo) error {
	for _, in := range jobInfo.Inputs {
		switch {
		case len(in.Name) == 0:
			return fmt.Errorf("every job input must specify a name")
		case in.Name == "out":
			return fmt.Errorf("no job input may be named \"out\", as pachyderm " +
				"already creates /pfs/out to collect job output")
		case in.Commit == nil:
			return fmt.Errorf("every job input must specify a commit")
		}
		// check that the input commit exists
		pfsClient, err := a.getPFSClient()
		if err != nil {
			return err
		}
		_, err = pfsClient.InspectCommit(ctx, &pfs.InspectCommitRequest{
			Commit: in.Commit,
		})
		if err != nil {
			return fmt.Errorf("commit %s not found: %s", in.Commit.FullID(), err)
		}
	}
	return nil
}

func (a *apiServer) CreateJob(ctx context.Context, request *pps.CreateJobRequest) (response *pps.Job, retErr error) {
	func() { a.Log(request, nil, nil, 0) }()
	defer func(start time.Time) { a.Log(request, response, retErr, time.Since(start)) }(time.Now())
	metricsFn := metrics.ReportUserAction(ctx, a.reporter, "CreateJob")
	defer func(start time.Time) { metricsFn(start, retErr) }(time.Now())

	job := &pps.Job{uuid.NewWithoutUnderscores()}
	sort.SliceStable(request.Inputs, func(i, j int) bool { return request.Inputs[i].Name < request.Inputs[j].Name })
	_, err := col.NewSTM(ctx, a.etcdClient, func(stm col.STM) error {
		jobInfo := &pps.JobInfo{
			Job:             job,
			Transform:       request.Transform,
			Pipeline:        request.Pipeline,
			ParallelismSpec: request.ParallelismSpec,
			Inputs:          request.Inputs,
			OutputRepo:      request.OutputRepo,
			OutputBranch:    request.OutputBranch,
			Started:         now(),
			Finished:        nil,
			OutputCommit:    nil,
			Service:         request.Service,
			ParentJob:       request.ParentJob,
		}
		if request.Pipeline != nil {
			pipelineInfo := new(pps.PipelineInfo)
			if err := a.pipelines.ReadWrite(stm).Get(request.Pipeline.Name, pipelineInfo); err != nil {
				return err
			}
			jobInfo.PipelineVersion = pipelineInfo.Version
			jobInfo.PipelineID = pipelineInfo.ID
			jobInfo.Transform = pipelineInfo.Transform
			jobInfo.ParallelismSpec = pipelineInfo.ParallelismSpec
			jobInfo.OutputRepo = &pfs.Repo{pipelineInfo.Pipeline.Name}
			jobInfo.OutputBranch = pipelineInfo.OutputBranch
			jobInfo.Egress = pipelineInfo.Egress
		} else {
			if jobInfo.OutputRepo == nil {
				jobInfo.OutputRepo = &pfs.Repo{job.ID}
			}
		}
		if err := a.validateJob(ctx, jobInfo); err != nil {
			return err
		}
		return a.updateJobState(stm, jobInfo, pps.JobState_JOB_STARTING)
	})
	if err != nil {
		return nil, err
	}
	return job, nil
}

func (a *apiServer) InspectJob(ctx context.Context, request *pps.InspectJobRequest) (response *pps.JobInfo, retErr error) {
	func() { a.Log(request, nil, nil, 0) }()
	defer func(start time.Time) { a.Log(request, response, retErr, time.Since(start)) }(time.Now())
	metricsFn := metrics.ReportUserAction(ctx, a.reporter, "InspectJob")
	defer func(start time.Time) { metricsFn(start, retErr) }(time.Now())

	jobs := a.jobs.ReadOnly(ctx)

	if request.BlockState {
		watcher, err := jobs.WatchOne(request.Job.ID)
		if err != nil {
			return nil, err
		}
		defer watcher.Close()

		for {
			ev, ok := <-watcher.Watch()
			if !ok {
				return nil, fmt.Errorf("the stream for job updates closed unexpectedly")
			}
			switch ev.Type {
			case watch.EventError:
				return nil, ev.Err
			case watch.EventDelete:
				return nil, fmt.Errorf("job %s was deleted", request.Job.ID)
			case watch.EventPut:
				var jobID string
				var jobInfo pps.JobInfo
				if err := ev.Unmarshal(&jobID, &jobInfo); err != nil {
					return nil, err
				}
				if jobStateToStopped(jobInfo.State) {
					return &jobInfo, nil
				}
			}
		}
	}

	jobInfo := new(pps.JobInfo)
	if err := jobs.Get(request.Job.ID, jobInfo); err != nil {
		return nil, err
	}
	// If the job is running we fill in WorkerStatus field, otherwise we just
	// return the jobInfo.
	if jobInfo.State != pps.JobState_JOB_RUNNING {
		return jobInfo, nil
	}
	var workerPoolID string
	if jobInfo.Pipeline != nil {
		workerPoolID = PipelineRcName(jobInfo.Pipeline.Name, jobInfo.PipelineVersion)
	} else {
		workerPoolID = JobRcName(jobInfo.Job.ID)
	}
	workerStatus, err := status(ctx, workerPoolID, a.etcdClient, a.etcdPrefix)
	if err != nil {
		protolion.Errorf("failed to get worker status with err: %s", err.Error())
	} else {
		// It's possible that the workers might be working on datums for other
		// jobs, we omit those since they're not part of the status for this
		// job.
		for _, status := range workerStatus {
			if status.JobID == jobInfo.Job.ID {
				jobInfo.WorkerStatus = append(jobInfo.WorkerStatus, status)
			}
		}
	}
	return jobInfo, nil
}

func (a *apiServer) ListJob(ctx context.Context, request *pps.ListJobRequest) (response *pps.JobInfos, retErr error) {
	func() { a.Log(request, nil, nil, 0) }()
	defer func(start time.Time) { a.Log(request, response, retErr, time.Since(start)) }(time.Now())
	metricsFn := metrics.ReportUserAction(ctx, a.reporter, "ListJob")
	defer func(start time.Time) { metricsFn(start, retErr) }(time.Now())

	jobs := a.jobs.ReadOnly(ctx)
	var iter col.Iterator
	var err error
	if request.Pipeline != nil {
		iter, err = jobs.GetByIndex(jobsPipelineIndex, request.Pipeline)
		if err != nil {
			return nil, err
		}
	} else {
		iter, err = jobs.List()
	}

	var jobInfos []*pps.JobInfo
	for {
		var jobID string
		var jobInfo pps.JobInfo
		ok, err := iter.Next(&jobID, &jobInfo)
		if err != nil {
			return nil, err
		}
		if !ok {
			break
		}
		jobInfos = append(jobInfos, &jobInfo)
	}

	return &pps.JobInfos{jobInfos}, nil
}

func (a *apiServer) DeleteJob(ctx context.Context, request *pps.DeleteJobRequest) (response *types.Empty, retErr error) {
	func() { a.Log(request, nil, nil, 0) }()
	defer func(start time.Time) { a.Log(request, response, retErr, time.Since(start)) }(time.Now())
	metricsFn := metrics.ReportUserAction(ctx, a.reporter, "DeleteJob")
	defer func(start time.Time) { metricsFn(start, retErr) }(time.Now())

	_, err := col.NewSTM(ctx, a.etcdClient, func(stm col.STM) error {
		return a.jobs.ReadWrite(stm).Delete(request.Job.ID)
	})
	if err != nil {
		return nil, err
	}
	return &types.Empty{}, nil
}

<<<<<<< HEAD
func (a *apiServer) RestartDatum(ctx context.Context, request *pps.RestartDatumRequest) (response *types.Empty, retErr error) {
=======
func (a *apiServer) StopJob(ctx context.Context, request *pps.StopJobRequest) (response *types.Empty, retErr error) {
>>>>>>> 4408e7c4
	func() { a.Log(request, nil, nil, 0) }()
	defer func(start time.Time) { a.Log(request, response, retErr, time.Since(start)) }(time.Now())
	metricsFn := metrics.ReportUserAction(ctx, a.reporter, "DeleteJob")
	defer func(start time.Time) { metricsFn(start, retErr) }(time.Now())

<<<<<<< HEAD
	jobInfo, err := a.InspectJob(ctx, &pps.InspectJobRequest{
		Job: request.Job,
=======
	_, err := col.NewSTM(ctx, a.etcdClient, func(stm col.STM) error {
		jobs := a.jobs.ReadWrite(stm)
		jobInfo := new(pps.JobInfo)
		if err := jobs.Get(request.Job.ID, jobInfo); err != nil {
			return err
		}
		return a.updateJobState(stm, jobInfo, pps.JobState_JOB_STOPPED)
>>>>>>> 4408e7c4
	})
	if err != nil {
		return nil, err
	}
<<<<<<< HEAD
	var workerPoolID string
	if jobInfo.Pipeline != nil {
		workerPoolID = PipelineRcName(jobInfo.Pipeline.Name, jobInfo.PipelineVersion)
	} else {
		workerPoolID = JobRcName(jobInfo.Job.ID)
	}
	if err := cancel(ctx, workerPoolID, a.etcdClient, a.etcdPrefix, request.Job.ID, request.DataFilters); err != nil {
		return nil, err
	}
=======
>>>>>>> 4408e7c4
	return &types.Empty{}, nil
}

func (a *apiServer) lookupRcNameForPipeline(ctx context.Context, pipeline *pps.Pipeline) (string, error) {
	var pipelineInfo pps.PipelineInfo
	err := a.pipelines.ReadOnly(ctx).Get(pipeline.Name, &pipelineInfo)
	if err != nil {
		return "", fmt.Errorf("could not get pipeline information for %s: %s", pipeline.Name, err.Error())
	}
	return PipelineRcName(pipeline.Name, pipelineInfo.Version), nil
}

func (a *apiServer) GetLogs(request *pps.GetLogsRequest, apiGetLogsServer pps.API_GetLogsServer) (retErr error) {
	func() { a.Log(request, nil, nil, 0) }()
	defer func(start time.Time) { a.Log(request, nil, retErr, time.Since(start)) }(time.Now())
	// No deadline in request, but we create one here, since we do expect the call
	// to finish reasonably quickly
	ctx, _ := context.WithTimeout(context.Background(), 60*time.Second)

	// Validate request
	if request.Pipeline == nil && request.Job == nil {
		return fmt.Errorf("must set either pipeline or job filter in call to GetLogs")
	}

	// Get list of pods containing logs we're interested in (based on pipeline and
	// job filters)
	var rcName string
	if request.Pipeline != nil {
		// If the user provides a pipeline, get logs from the pipeline RC directly
		var err error
		rcName, err = a.lookupRcNameForPipeline(ctx, request.Pipeline)
		if err != nil {
			return err
		}
	} else if request.Job != nil {
		// If they only provided a job, get job info to see if it's an orphan job
		var jobInfo pps.JobInfo
		err := a.jobs.ReadOnly(ctx).Get(request.Job.ID, &jobInfo)
		if err != nil {
			return fmt.Errorf("could not get job information for %s: %s", request.Job.ID, err.Error())
		}

		// Get logs from either pipeline RC, or job RC if it's an orphan job
		if jobInfo.Pipeline != nil {
			var err error
			rcName, err = a.lookupRcNameForPipeline(ctx, jobInfo.Pipeline)
			if err != nil {
				return err
			}
		} else {
			rcName = JobRcName(request.Job.ID)
		}
	} else {
		return fmt.Errorf("must specify either pipeline or job")
	}
	pods, err := a.rcPods(rcName)
	if err != nil {
		return fmt.Errorf("could not get pods in rc %s containing logs", rcName)
	}
	if len(pods) == 0 {
		return fmt.Errorf("no pods belonging to the rc \"%s\" were found", rcName)
	}

	// Spawn one goroutine per pod. Each goro writes its pod's logs to a channel
	// and channels are read into the output server in a stable order.
	// (sort the pods to make sure that the order of log lines is stable)
	sort.Sort(podSlice(pods))
	logChs := make([]chan *pps.LogMessage, len(pods))
	errCh := make(chan error)
	done := make(chan struct{})
	defer close(done)
	for i := 0; i < len(pods); i++ {
		logChs[i] = make(chan *pps.LogMessage)
	}
	for i, pod := range pods {
		i := i
		pod := pod
		go func() {
			defer close(logChs[i]) // Main thread reads from here, so must close
			// Get full set of logs from pod i
			result := a.kubeClient.Pods(a.namespace).GetLogs(
				pod.ObjectMeta.Name, &api.PodLogOptions{}).Do()
			fullLogs, err := result.Raw()
			if err != nil {
				if apiStatus, ok := err.(errors.APIStatus); ok &&
					strings.Contains(apiStatus.Status().Message, "PodInitializing") {
					return // No logs to collect from this node, just skip it
				}
				select {
				case errCh <- err:
				case <-done:
				}
				return
			}

			// Parse pods' log lines, and filter out irrelevant ones
			scanner := bufio.NewScanner(bytes.NewReader(fullLogs))
			for scanner.Scan() {
				logBytes := scanner.Bytes()
				msg := new(pps.LogMessage)
				if err := jsonpb.Unmarshal(bytes.NewReader(logBytes), msg); err != nil {
					select {
					case errCh <- err:
					case <-done:
					}
					return
				}

				// Filter out log lines that don't match on pipeline or job
				if request.Pipeline != nil && request.Pipeline.Name != msg.PipelineName {
					continue
				}
				if request.Job != nil && request.Job.ID != msg.JobID {
					continue
				}

				if !workerpkg.MatchDatum(request.DataFilters, msg.Data) {
					continue
				}

				// Log message passes all filters -- return it
				select {
				case logChs[i] <- msg:
				case <-done:
					return
				}
			}
		}()
	}
nextLogCh:
	for _, logCh := range logChs {
		for {
			select {
			case msg, ok := <-logCh:
				if !ok {
					continue nextLogCh
				}
				if err := apiGetLogsServer.Send(msg); err != nil {
					return err
				}
			case err := <-errCh:
				return err
			}
		}
	}
	return nil
}

func (a *apiServer) validatePipeline(ctx context.Context, pipelineInfo *pps.PipelineInfo) error {
	names := make(map[string]bool)
	for _, in := range pipelineInfo.Inputs {
		switch {
		case len(in.Name) == 0:
			return fmt.Errorf("every pipeline input must specify a name")
		case in.Name == "out":
			return fmt.Errorf("no pipeline input may be named \"out\", as pachyderm " +
				"already creates /pfs/out to collect pipeline output")
		case len(in.Branch) == 0:
			return fmt.Errorf("every pipeline input must specify a branch")
		case len(in.Glob) == 0:
			return fmt.Errorf("every pipeline input must specify a glob")
		}
		// detect input name conflicts
		if names[in.Name] {
			return fmt.Errorf("conflicting input names: %s", in.Name)
		}
		names[in.Name] = true
		// check that the input repo exists
		pfsClient, err := a.getPFSClient()
		if err != nil {
			return err
		}
		_, err = pfsClient.InspectRepo(ctx, &pfs.InspectRepoRequest{
			Repo: in.Repo,
		})
		if err != nil {
			return fmt.Errorf("repo %s not found: %s", in.Repo.Name, err)
		}
	}
	if pipelineInfo.OutputBranch == "" {
		return fmt.Errorf("pipeline needs to specify an output branch")
	}
	return nil
}

func (a *apiServer) CreatePipeline(ctx context.Context, request *pps.CreatePipelineRequest) (response *types.Empty, retErr error) {
	func() { a.Log(request, nil, nil, 0) }()
	defer func(start time.Time) { a.Log(request, response, retErr, time.Since(start)) }(time.Now())
	metricsFn := metrics.ReportUserAction(ctx, a.reporter, "CreatePipeline")
	defer func(start time.Time) { metricsFn(start, retErr) }(time.Now())

	pipelineInfo := &pps.PipelineInfo{
		ID:                 uuid.NewWithoutDashes(),
		Pipeline:           request.Pipeline,
		Version:            1,
		Transform:          request.Transform,
		ParallelismSpec:    request.ParallelismSpec,
		Inputs:             request.Inputs,
		OutputBranch:       request.OutputBranch,
		Egress:             request.Egress,
		CreatedAt:          now(),
		ScaleDownThreshold: request.ScaleDownThreshold,
	}
	setPipelineDefaults(pipelineInfo)
	if err := a.validatePipeline(ctx, pipelineInfo); err != nil {
		return nil, err
	}

	pfsClient, err := a.getPFSClient()
	if err != nil {
		return nil, err
	}

	pipelineName := pipelineInfo.Pipeline.Name

	sort.SliceStable(pipelineInfo.Inputs, func(i, j int) bool { return pipelineInfo.Inputs[i].Name < pipelineInfo.Inputs[j].Name })
	if request.Update {
		if _, err := a.StopPipeline(ctx, &pps.StopPipelineRequest{request.Pipeline}); err != nil {
			return nil, err
		}
		var oldPipelineInfo pps.PipelineInfo
		_, err := col.NewSTM(ctx, a.etcdClient, func(stm col.STM) error {
			pipelines := a.pipelines.ReadWrite(stm)
			if err := pipelines.Get(pipelineName, &oldPipelineInfo); err != nil {
				return err
			}
			pipelineInfo.Version = oldPipelineInfo.Version + 1
			pipelines.Put(pipelineName, pipelineInfo)
			return nil
		})
		if err != nil {
			return nil, err
		}

		// Rename the original output branch to `outputBranch-vN`, where N
		// is the previous version number of the pipeline.
		// We ignore NotFound errors because this pipeline might not have
		// even output anything yet, in which case the output branch
		// may not actually exist.
		if _, err := pfsClient.SetBranch(ctx, &pfs.SetBranchRequest{
			Commit: &pfs.Commit{
				Repo: &pfs.Repo{pipelineName},
				ID:   oldPipelineInfo.OutputBranch,
			},
			Branch: fmt.Sprintf("%s-v%d", oldPipelineInfo.OutputBranch, oldPipelineInfo.Version),
		}); err != nil && !isNotFoundErr(err) {
			return nil, err
		}

		if _, err := pfsClient.DeleteBranch(ctx, &pfs.DeleteBranchRequest{
			Repo:   &pfs.Repo{pipelineName},
			Branch: oldPipelineInfo.OutputBranch,
		}); err != nil && !isNotFoundErr(err) {
			return nil, err
		}

		if _, err := a.StartPipeline(ctx, &pps.StartPipelineRequest{request.Pipeline}); err != nil {
			return nil, err
		}
	} else {
		_, err := col.NewSTM(ctx, a.etcdClient, func(stm col.STM) error {
			pipelines := a.pipelines.ReadWrite(stm)
			err := pipelines.Create(pipelineName, pipelineInfo)
			if isAlreadyExistsErr(err) {
				return newErrPipelineExists(pipelineName)
			}
			return err
		})
		if err != nil {
			return nil, err
		}
	}

	// Create output repo
	// The pipeline manager also creates the output repo, but we want to
	// also create the repo here to make sure that the output repo is
	// guaranteed to be there after CreatePipeline returns.  This is
	// because it's a very common pattern to create many pipelines in a
	// row, some of which depend on the existence of the output repos
	// of upstream pipelines.
	var provenance []*pfs.Repo
	for _, input := range pipelineInfo.Inputs {
		provenance = append(provenance, input.Repo)
	}

	if _, err := pfsClient.CreateRepo(ctx, &pfs.CreateRepoRequest{
		Repo:       &pfs.Repo{pipelineInfo.Pipeline.Name},
		Provenance: provenance,
	}); err != nil && !isAlreadyExistsErr(err) {
		return nil, err
	}

	return &types.Empty{}, err
}

// setPipelineDefaults sets the default values for a pipeline info
func setPipelineDefaults(pipelineInfo *pps.PipelineInfo) {
	for _, input := range pipelineInfo.Inputs {
		// Input branches default to master
		if input.Branch == "" {
			input.Branch = "master"
		}
		if input.Name == "" {
			input.Name = input.Repo.Name
		}
	}
	if pipelineInfo.OutputBranch == "" {
		// Output branches default to master
		pipelineInfo.OutputBranch = "master"
	}
}

func (a *apiServer) InspectPipeline(ctx context.Context, request *pps.InspectPipelineRequest) (response *pps.PipelineInfo, retErr error) {
	func() { a.Log(request, nil, nil, 0) }()
	defer func(start time.Time) { a.Log(request, response, retErr, time.Since(start)) }(time.Now())
	metricsFn := metrics.ReportUserAction(ctx, a.reporter, "InspectPipeline")
	defer func(start time.Time) { metricsFn(start, retErr) }(time.Now())

	pipelineInfo := new(pps.PipelineInfo)
	if err := a.pipelines.ReadOnly(ctx).Get(request.Pipeline.Name, pipelineInfo); err != nil {
		return nil, err
	}
	return pipelineInfo, nil
}

func (a *apiServer) ListPipeline(ctx context.Context, request *pps.ListPipelineRequest) (response *pps.PipelineInfos, retErr error) {
	func() { a.Log(request, nil, nil, 0) }()
	defer func(start time.Time) { a.Log(request, response, retErr, time.Since(start)) }(time.Now())
	metricsFn := metrics.ReportUserAction(ctx, a.reporter, "ListPipeline")
	defer func(start time.Time) { metricsFn(start, retErr) }(time.Now())

	pipelineIter, err := a.pipelines.ReadOnly(ctx).List()
	if err != nil {
		return nil, err
	}

	pipelineInfos := new(pps.PipelineInfos)

	for {
		var pipelineName string
		pipelineInfo := new(pps.PipelineInfo)
		ok, err := pipelineIter.Next(&pipelineName, pipelineInfo)
		if err != nil {
			return nil, err
		}
		if ok {
			pipelineInfos.PipelineInfo = append(pipelineInfos.PipelineInfo, pipelineInfo)
		} else {
			break
		}
	}
	return pipelineInfos, nil
}

func (a *apiServer) DeletePipeline(ctx context.Context, request *pps.DeletePipelineRequest) (response *types.Empty, retErr error) {
	func() { a.Log(request, nil, nil, 0) }()
	defer func(start time.Time) { a.Log(request, response, retErr, time.Since(start)) }(time.Now())
	metricsFn := metrics.ReportUserAction(ctx, a.reporter, "DeletePipeline")
	defer func(start time.Time) { metricsFn(start, retErr) }(time.Now())

	iter, err := a.jobs.ReadOnly(ctx).GetByIndex(jobsPipelineIndex, request.Pipeline)
	if err != nil {
		return nil, err
	}

	for {
		var jobID string
		var jobInfo pps.JobInfo
		ok, err := iter.Next(&jobID, &jobInfo)
		if err != nil {
			return nil, err
		}
		if !ok {
			break
		}
		if request.DeleteJobs {
			if _, err := a.DeleteJob(ctx, &pps.DeleteJobRequest{&pps.Job{jobID}}); err != nil {
				return nil, err
			}
		} else {
			if !jobStateToStopped(jobInfo.State) {
				if _, err := col.NewSTM(ctx, a.etcdClient, func(stm col.STM) error {
					jobs := a.jobs.ReadWrite(stm)
					var jobInfo pps.JobInfo
					if err := jobs.Get(jobID, &jobInfo); err != nil {
						return err
					}
					// We need to check again here because the job's state
					// might've changed since we first retrieved it
					if !jobStateToStopped(jobInfo.State) {
						jobInfo.State = pps.JobState_JOB_STOPPED
					}
					jobs.Put(jobID, &jobInfo)
					return nil
				}); err != nil {
					return nil, err
				}
			}
		}
	}

	if _, err := col.NewSTM(ctx, a.etcdClient, func(stm col.STM) error {
		return a.pipelines.ReadWrite(stm).Delete(request.Pipeline.Name)
	}); err != nil {
		return nil, err
	}
	return &types.Empty{}, nil
}

func (a *apiServer) StartPipeline(ctx context.Context, request *pps.StartPipelineRequest) (response *types.Empty, retErr error) {
	func() { a.Log(request, nil, nil, 0) }()
	defer func(start time.Time) { a.Log(request, response, retErr, time.Since(start)) }(time.Now())
	metricsFn := metrics.ReportUserAction(ctx, a.reporter, "StartPipeline")
	defer func(start time.Time) { metricsFn(start, retErr) }(time.Now())

	if err := a.updatePipelineState(ctx, request.Pipeline.Name, pps.PipelineState_PIPELINE_RUNNING); err != nil {
		return nil, err
	}
	return &types.Empty{}, nil
}

func (a *apiServer) StopPipeline(ctx context.Context, request *pps.StopPipelineRequest) (response *types.Empty, retErr error) {
	func() { a.Log(request, nil, nil, 0) }()
	defer func(start time.Time) { a.Log(request, response, retErr, time.Since(start)) }(time.Now())
	metricsFn := metrics.ReportUserAction(ctx, a.reporter, "StopPipeline")
	defer func(start time.Time) { metricsFn(start, retErr) }(time.Now())

	if err := a.updatePipelineState(ctx, request.Pipeline.Name, pps.PipelineState_PIPELINE_STOPPED); err != nil {
		return nil, err
	}
	return &types.Empty{}, nil
}

func (a *apiServer) RerunPipeline(ctx context.Context, request *pps.RerunPipelineRequest) (response *types.Empty, retErr error) {
	func() { a.Log(request, nil, nil, 0) }()
	defer func(start time.Time) { a.Log(request, response, retErr, time.Since(start)) }(time.Now())
	metricsFn := metrics.ReportUserAction(ctx, a.reporter, "RerunPipeline")
	defer func(start time.Time) { metricsFn(start, retErr) }(time.Now())

	return nil, fmt.Errorf("TODO")
}

func (a *apiServer) DeleteAll(ctx context.Context, request *types.Empty) (response *types.Empty, retErr error) {
	func() { a.Log(request, nil, nil, 0) }()
	defer func(start time.Time) { a.Log(request, response, retErr, time.Since(start)) }(time.Now())
	metricsFn := metrics.ReportUserAction(ctx, a.reporter, "PPSDeleteAll")
	defer func(start time.Time) { metricsFn(start, retErr) }(time.Now())

	pipelineInfos, err := a.ListPipeline(ctx, &pps.ListPipelineRequest{})
	if err != nil {
		return nil, err
	}

	for _, pipelineInfo := range pipelineInfos.PipelineInfo {
		if _, err := a.DeletePipeline(ctx, &pps.DeletePipelineRequest{
			Pipeline: pipelineInfo.Pipeline,
		}); err != nil {
			return nil, err
		}
	}

	jobInfos, err := a.ListJob(ctx, &pps.ListJobRequest{})
	if err != nil {
		return nil, err
	}

	for _, jobInfo := range jobInfos.JobInfo {
		if _, err := a.DeleteJob(ctx, &pps.DeleteJobRequest{jobInfo.Job}); err != nil {
			return nil, err
		}
	}

	return &types.Empty{}, err
}

func (a *apiServer) Version(version int64) error {
	a.versionLock.Lock()
	defer a.versionLock.Unlock()
	a.version = version
	return nil
}

func (a *apiServer) getPipelineCancel(pipelineName string) context.CancelFunc {
	a.pipelineCancelsLock.Lock()
	defer a.pipelineCancelsLock.Unlock()
	return a.pipelineCancels[pipelineName]
}

func (a *apiServer) deletePipelineCancel(pipelineName string) context.CancelFunc {
	a.pipelineCancelsLock.Lock()
	defer a.pipelineCancelsLock.Unlock()
	cancel := a.pipelineCancels[pipelineName]
	delete(a.pipelineCancels, pipelineName)
	return cancel
}

func (a *apiServer) setPipelineCancel(pipelineName string, cancel context.CancelFunc) {
	a.pipelineCancelsLock.Lock()
	defer a.pipelineCancelsLock.Unlock()
	a.pipelineCancels[pipelineName] = cancel
}

func (a *apiServer) getJobCancel(jobID string) context.CancelFunc {
	a.jobCancelsLock.Lock()
	defer a.jobCancelsLock.Unlock()
	return a.jobCancels[jobID]
}

func (a *apiServer) deleteJobCancel(jobID string) context.CancelFunc {
	a.jobCancelsLock.Lock()
	defer a.jobCancelsLock.Unlock()
	cancel := a.jobCancels[jobID]
	delete(a.jobCancels, jobID)
	return cancel
}

func (a *apiServer) setJobCancel(jobID string, cancel context.CancelFunc) {
	a.jobCancelsLock.Lock()
	defer a.jobCancelsLock.Unlock()
	a.jobCancels[jobID] = cancel
}

// pipelineWatcher watches for pipelines and launch pipelineManager
// when it gets a pipeline that falls into a shard assigned to the
// API server.
func (a *apiServer) pipelineWatcher(ctx context.Context, shard uint64) {
	b := backoff.NewInfiniteBackOff()
	backoff.RetryNotify(func() error {
		pipelineWatcher, err := a.pipelines.ReadOnly(ctx).WatchByIndex(stoppedIndex, false)
		if err != nil {
			return err
		}
		defer pipelineWatcher.Close()
		for {
			event, ok := <-pipelineWatcher.Watch()
			if !ok {
				return fmt.Errorf("pipelineWatcher closed unexpectedly")
			}
			if event.Err != nil {
				return event.Err
			}
			pipelineName := string(event.Key)
			if a.hasher.HashPipeline(pipelineName) != shard {
				// Skip pipelines that don't fall into my shard
				continue
			}
			switch event.Type {
			case watch.EventPut:
				var pipelineInfo pps.PipelineInfo
				if err := event.Unmarshal(&pipelineName, &pipelineInfo); err != nil {
					return err
				}
				if cancel := a.deletePipelineCancel(pipelineName); cancel != nil {
					protolion.Infof("Appear to be running a pipeline (%s) that's already being run; this may be a bug", pipelineName)
					protolion.Infof("cancelling pipeline: %s", pipelineName)
					cancel()
				}
				pipelineCtx, cancel := context.WithCancel(ctx)
				a.setPipelineCancel(pipelineName, cancel)
				protolion.Infof("launching pipeline manager for pipeline %s", pipelineInfo.Pipeline.Name)
				go a.pipelineManager(pipelineCtx, &pipelineInfo)
			case watch.EventDelete:
				if cancel := a.deletePipelineCancel(pipelineName); cancel != nil {
					protolion.Infof("cancelling pipeline: %s", pipelineName)
					cancel()
				}
			}
		}
	}, b, func(err error, d time.Duration) error {
		select {
		case <-ctx.Done():
			// Exit the retry loop if context got cancelled
			return err
		default:
		}
		protolion.Errorf("error receiving pipeline updates: %v; retrying in %v", err, d)
		return nil
	})
}

// jobWatcher watches for unfinished jobs and launches jobManagers for
// the jobs that fall into this server's shards
func (a *apiServer) jobWatcher(ctx context.Context, shard uint64) {
	b := backoff.NewInfiniteBackOff()
	backoff.RetryNotify(func() error {
		// Wait for job events where JobInfo.Stopped is set to "false", and then
		// start JobManagers for those jobs
		jobWatcher, err := a.jobs.ReadOnly(ctx).WatchByIndex(stoppedIndex, false)
		if err != nil {
			return err
		}
		defer jobWatcher.Close()
		for {
			event, ok := <-jobWatcher.Watch()
			if !ok {
				return fmt.Errorf("jobWatcher closed unexpectedly")
			}
			if event.Err != nil {
				return event.Err
			}
			jobID := string(event.Key)
			if a.hasher.HashJob(jobID) != shard {
				// Skip jobs that don't fall into my shard
				continue
			}
			switch event.Type {
			case watch.EventPut:
				var jobInfo pps.JobInfo
				if err := event.Unmarshal(&jobID, &jobInfo); err != nil {
					return err
				}
				if cancel := a.deleteJobCancel(jobID); cancel != nil {
					protolion.Infof("Appear to be running a job (%s) that's already being run; this may be a bug", jobID)
					protolion.Infof("cancelling job: %s", jobID)
					cancel()
				}
				jobCtx, cancel := context.WithCancel(ctx)
				a.setJobCancel(jobID, cancel)
				protolion.Infof("launching job manager for job %s", jobInfo.Job.ID)
				go a.jobManager(jobCtx, &jobInfo)
			case watch.EventDelete:
				if cancel := a.deleteJobCancel(jobID); cancel != nil {
					cancel()
					protolion.Infof("cancelling job: %s", jobID)
				}
			}
		}
	}, b, func(err error, d time.Duration) error {
		select {
		case <-ctx.Done():
			// Exit the retry loop if context got cancelled
			return err
		default:
		}
		protolion.Errorf("error receiving job updates: %v; retrying in %v", err, d)
		return nil
	})
}

func isAlreadyExistsErr(err error) bool {
	return err != nil && strings.Contains(err.Error(), "already exists")
}

func isNotFoundErr(err error) bool {
	return err != nil && strings.Contains(err.Error(), "not found")
}

func (a *apiServer) getRunningJobsForPipeline(ctx context.Context, pipelineInfo *pps.PipelineInfo) ([]*pps.JobInfo, error) {
	iter, err := a.jobs.ReadOnly(ctx).GetByIndex(stoppedIndex, false)
	if err != nil {
		return nil, err
	}
	var jobInfos []*pps.JobInfo
	for {
		var jobID string
		var jobInfo pps.JobInfo
		ok, err := iter.Next(&jobID, &jobInfo)
		if err != nil {
			return nil, err
		}
		if !ok {
			break
		}
		if jobInfo.PipelineID == pipelineInfo.ID {
			jobInfos = append(jobInfos, &jobInfo)
		}
	}
	return jobInfos, nil
}

// watchJobCompletion waits for a job to complete and then sends the job back on jobCompletionCh.
func (a *apiServer) watchJobCompletion(ctx context.Context, job *pps.Job, jobCompletionCh chan *pps.Job) {
	b := backoff.NewInfiniteBackOff()
	backoff.RetryNotify(func() error {
		if _, err := a.InspectJob(ctx, &pps.InspectJobRequest{
			Job:        job,
			BlockState: true,
		}); err != nil {
			// If a job has been deleted, it's also "completed" for
			// our purposes.
			if strings.Contains(err.Error(), "deleted") {
				select {
				case <-ctx.Done():
				case jobCompletionCh <- job:
				}
				return nil
			}
			return err
		}
		select {
		case <-ctx.Done():
		case jobCompletionCh <- job:
		}
		return nil
	}, b, func(err error, d time.Duration) error {
		select {
		case <-ctx.Done():
			// Exit the retry loop if context got cancelled
			return err
		default:
		}
		return nil
	})
}

func (a *apiServer) scaleDownWorkers(ctx context.Context, rcName string) error {
	rc := a.kubeClient.ReplicationControllers(a.namespace)
	workerRc, err := rc.Get(rcName)
	if err != nil {
		return err
	}
	workerRc.Spec.Replicas = 0
	_, err = rc.Update(workerRc)
	return err
}

func (a *apiServer) scaleUpWorkers(ctx context.Context, rcName string, parallelismSpec *pps.ParallelismSpec) error {
	rc := a.kubeClient.ReplicationControllers(a.namespace)
	workerRc, err := rc.Get(rcName)
	if err != nil {
		return err
	}
	parallelism, err := GetExpectedNumWorkers(a.kubeClient, parallelismSpec)
	if err != nil {
		return err
	}
	workerRc.Spec.Replicas = int32(parallelism)
	_, err = rc.Update(workerRc)
	return err
}

func (a *apiServer) pipelineManager(ctx context.Context, pipelineInfo *pps.PipelineInfo) {
	// Clean up workers if the pipeline gets cancelled
	pipelineName := pipelineInfo.Pipeline.Name
	go func() {
		// Clean up workers if the pipeline gets cancelled
		<-ctx.Done()
		rcName := PipelineRcName(pipelineInfo.Pipeline.Name, pipelineInfo.Version)
		if err := a.deleteWorkers(rcName); err != nil {
			protolion.Errorf("error deleting workers for pipeline: %v", pipelineName)
		}
		protolion.Infof("deleted workers for pipeline: %v", pipelineName)
	}()

	b := backoff.NewInfiniteBackOff()
	backoff.RetryNotify(func() error {
		// We use a new context for this particular instance of the retry
		// loop, to ensure that all resources are released properly when
		// this job retries.
		ctx, cancel := context.WithCancel(ctx)
		defer cancel()

		if err := a.updatePipelineState(ctx, pipelineName, pps.PipelineState_PIPELINE_RUNNING); err != nil {
			return err
		}

		var provenance []*pfs.Repo
		for _, input := range pipelineInfo.Inputs {
			provenance = append(provenance, input.Repo)
		}

		pfsClient, err := a.getPFSClient()
		if err != nil {
			return err
		}
		// Create the output repo; if it already exists, do nothing
		if _, err := pfsClient.CreateRepo(ctx, &pfs.CreateRepoRequest{
			Repo:       &pfs.Repo{pipelineName},
			Provenance: provenance,
		}); err != nil {
			if !isAlreadyExistsErr(err) {
				return err
			}
		}

		// Create a k8s replication controller that runs the workers
		if err := a.createWorkersForPipeline(pipelineInfo); err != nil {
			if !isAlreadyExistsErr(err) {
				return err
			}
		}

		branchSetFactory, err := newBranchSetFactory(ctx, pfsClient, pipelineInfo.Inputs)
		if err != nil {
			return err
		}
		defer branchSetFactory.Close()

		runningJobList, err := a.getRunningJobsForPipeline(ctx, pipelineInfo)
		if err != nil {
			return err
		}

		jobCompletionCh := make(chan *pps.Job)
		runningJobSet := make(map[string]bool)
		for _, job := range runningJobList {
			go a.watchJobCompletion(ctx, job.Job, jobCompletionCh)
			runningJobSet[job.Job.ID] = true
		}
		// If there's currently no running jobs, we want to trigger
		// the code that sets the timer for scale-down.
		if len(runningJobList) == 0 {
			go func() {
				select {
				case jobCompletionCh <- &pps.Job{}:
				case <-ctx.Done():
				}
			}()
		}

		scaleDownCh := make(chan struct{})
		var scaleDownTimer *time.Timer
		var job *pps.Job
	nextInput:
		for {
			var branchSet *branchSet
			select {
			case branchSet = <-branchSetFactory.Chan():
			case completedJob := <-jobCompletionCh:
				delete(runningJobSet, completedJob.ID)
				if len(runningJobSet) == 0 {
					// If the scaleDownThreshold is nil, we interpret it
					// as "no scale down".  We then use a threshold of
					// (practically) infinity.  This practically disables
					// the feature, without requiring us to write two code
					// paths.
					var scaleDownThreshold time.Duration
					if pipelineInfo.ScaleDownThreshold != nil {
						scaleDownThreshold, err = types.DurationFromProto(pipelineInfo.ScaleDownThreshold)
						if err != nil {
							return err
						}
					} else {
						scaleDownThreshold = time.Duration(math.MaxInt64)
					}
					// We want the timer goro's lifetime to be tied to
					// the lifetime of this particular run of the retry
					// loop
					ctx, cancel := context.WithCancel(ctx)
					defer cancel()
					scaleDownTimer = time.AfterFunc(scaleDownThreshold, func() {
						// We want the scaledown to happen synchronously
						// in pipelineManager, as opposed to asynchronously
						// in a separate goroutine, in other to prevent
						// potential races.
						select {
						case <-ctx.Done():
						case scaleDownCh <- struct{}{}:
						}
					})
				}
				continue nextInput
			case <-scaleDownCh:
				// We need to check if there's indeed no running job,
				// because it might happen that the timer expired while
				// we were creating a job.
				if len(runningJobSet) == 0 {
					if err := a.scaleDownWorkers(ctx, PipelineRcName(pipelineInfo.Pipeline.Name, pipelineInfo.Version)); err != nil {
						return err
					}
				}
				continue nextInput
			}
			if branchSet.Err != nil {
				return err
			}

			// (create JobInput for new processing job)
			var jobInputs []*pps.JobInput
			for _, pipelineInput := range pipelineInfo.Inputs {
				for _, branch := range branchSet.Branches {
					if pipelineInput.Repo.Name == branch.Head.Repo.Name && pipelineInput.Branch == branch.Name {
						jobInputs = append(jobInputs, &pps.JobInput{
							Name:   pipelineInput.Name,
							Commit: branch.Head,
							Glob:   pipelineInput.Glob,
							Lazy:   pipelineInput.Lazy,
						})
					}
				}
			}

			// Check if this input set has already been processed
			jobIter, err := a.jobs.ReadOnly(ctx).GetByIndex(jobsInputsIndex, jobInputs)
			if err != nil {
				return err
			}

			// Check if any of the jobs in jobIter have been run already. If so, skip
			// this input.
			for {
				var jobID string
				var jobInfo pps.JobInfo
				ok, err := jobIter.Next(&jobID, &jobInfo)
				if !ok {
					break
				}
				if err != nil {
					return err
				}
				if jobInfo.PipelineID == pipelineInfo.ID && jobInfo.PipelineVersion == pipelineInfo.Version {
					// TODO(derek): we should check if the output commit exists.  If the
					// output commit has been deleted, we should re-run the job.
					continue nextInput
				}
			}

			job, err = a.CreateJob(ctx, &pps.CreateJobRequest{
				Pipeline: pipelineInfo.Pipeline,
				Inputs:   jobInputs,
				// TODO(derek): Note that once the pipeline restarts, the `job`
				// variable is lost and we don't know who is our parent job.
				ParentJob: job,
			})
			if err != nil {
				return err
			}
			scaleDownTimer.Stop()
			runningJobSet[job.ID] = true
			go a.watchJobCompletion(ctx, job, jobCompletionCh)
			protolion.Infof("pipeline %s created job %v with the following input commits: %v", pipelineName, job.ID, jobInputs)
		}
		panic("unreachable")
		return nil
	}, b, func(err error, d time.Duration) error {
		select {
		case <-ctx.Done():
			// Exit the retry loop if context got cancelled
			return err
		default:
		}
		protolion.Errorf("error running pipelineManager for pipeline %s: %v; retrying in %v", pipelineInfo.Pipeline.Name, err, d)
		if err := a.updatePipelineState(ctx, pipelineName, pps.PipelineState_PIPELINE_RESTARTING); err != nil {
			protolion.Errorf("error updating pipeline state: %v", err)
		}
		return nil
	})
}

// pipelineStateToStopped defines what pipeline states are "stopped"
// states, meaning that pipelines in this state should not be managed
// by pipelineManager
func pipelineStateToStopped(state pps.PipelineState) bool {
	switch state {
	case pps.PipelineState_PIPELINE_STARTING:
		return false
	case pps.PipelineState_PIPELINE_RUNNING:
		return false
	case pps.PipelineState_PIPELINE_RESTARTING:
		return false
	case pps.PipelineState_PIPELINE_STOPPED:
		return true
	case pps.PipelineState_PIPELINE_FAILURE:
		return true
	default:
		panic(fmt.Sprintf("unrecognized pipeline state: %s", state))
	}
}

func (a *apiServer) updatePipelineState(ctx context.Context, pipelineName string, state pps.PipelineState) error {
	_, err := col.NewSTM(ctx, a.etcdClient, func(stm col.STM) error {
		pipelines := a.pipelines.ReadWrite(stm)
		pipelineInfo := new(pps.PipelineInfo)
		if err := pipelines.Get(pipelineName, pipelineInfo); err != nil {
			return err
		}
		pipelineInfo.State = state
		pipelineInfo.Stopped = pipelineStateToStopped(state)
		pipelines.Put(pipelineName, pipelineInfo)
		return nil
	})
	if isNotFoundErr(err) {
		return newErrPipelineNotFound(pipelineName)
	}
	return err
}

func (a *apiServer) updateJobState(stm col.STM, jobInfo *pps.JobInfo, state pps.JobState) error {
	// Update job counts
	if jobInfo.Pipeline != nil {
		pipelines := a.pipelines.ReadWrite(stm)
		pipelineInfo := new(pps.PipelineInfo)
		if err := pipelines.Get(jobInfo.Pipeline.Name, pipelineInfo); err != nil {
			return err
		}
		if pipelineInfo.JobCounts == nil {
			pipelineInfo.JobCounts = make(map[int32]int32)
		}
		if pipelineInfo.JobCounts[int32(jobInfo.State)] != 0 {
			pipelineInfo.JobCounts[int32(jobInfo.State)]--
		}
		pipelineInfo.JobCounts[int32(state)]++
		pipelines.Put(pipelineInfo.Pipeline.Name, pipelineInfo)
	}
	jobInfo.State = state
	jobInfo.Stopped = jobStateToStopped(state)
	jobs := a.jobs.ReadWrite(stm)
	jobs.Put(jobInfo.Job.ID, jobInfo)
	return nil
}

func (a *apiServer) jobManager(ctx context.Context, jobInfo *pps.JobInfo) {
	jobID := jobInfo.Job.ID
	b := backoff.NewInfiniteBackOff()
	backoff.RetryNotify(func() error {
		// We use a new context for this particular instance of the retry
		// loop, to ensure that all resources are released properly when
		// this job retries.
		ctx, cancel := context.WithCancel(ctx)
		defer cancel()

		if jobInfo.ParentJob != nil {
			// Wait for the parent job to finish, to ensure that output
			// commits are ordered correctly, and that this job doesn't
			// contend for workers with its parent.
			if _, err := a.InspectJob(ctx, &pps.InspectJobRequest{
				Job:        jobInfo.ParentJob,
				BlockState: true,
			}); err != nil {
				return err
			}
		}

		pfsClient, err := a.getPFSClient()
		if err != nil {
			return err
		}

		// Create workers and output repo if 'jobInfo' belongs to an orphan job
		if jobInfo.Pipeline == nil {
			// Create output repo for this job
			var provenance []*pfs.Repo
			for _, input := range jobInfo.Inputs {
				provenance = append(provenance, input.Commit.Repo)
			}
			if _, err := pfsClient.CreateRepo(ctx, &pfs.CreateRepoRequest{
				Repo:       jobInfo.OutputRepo,
				Provenance: provenance,
			}); err != nil {
				// (if output repo already exists, do nothing)
				if !isAlreadyExistsErr(err) {
					return err
				}
			}

			// Create workers in kubernetes (i.e. create replication controller)
			if err := a.createWorkersForOrphanJob(jobInfo); err != nil {
				if !isAlreadyExistsErr(err) {
					return err
				}
			}
			go func() {
				// Clean up workers if the job gets cancelled
				<-ctx.Done()
				rcName := JobRcName(jobInfo.Job.ID)
				if err := a.deleteWorkers(rcName); err != nil {
					protolion.Errorf("error deleting workers for job: %v", jobID)
				}
				protolion.Infof("deleted workers for job: %v", jobID)
			}()
		}

		// Set the state of this job to 'RUNNING'
		_, err = col.NewSTM(ctx, a.etcdClient, func(stm col.STM) error {
			jobs := a.jobs.ReadWrite(stm)
			jobInfo := new(pps.JobInfo)
			if err := jobs.Get(jobID, jobInfo); err != nil {
				return err
			}
			return a.updateJobState(stm, jobInfo, pps.JobState_JOB_RUNNING)
		})
		if err != nil {
			return err
		}

		// Start worker pool
		var wp WorkerPool
		if jobInfo.Pipeline != nil {
			// We scale up the workers before we run a job, to ensure
			// that the job will have workers to use.  Note that scaling
			// a RC is idempotent: nothing happens if the workers have
			// already been scaled.
			rcName := PipelineRcName(jobInfo.Pipeline.Name, jobInfo.PipelineVersion)
			if err := a.scaleUpWorkers(ctx, rcName, jobInfo.ParallelismSpec); err != nil {
				return err
			}
			wp, err = a.newWorkerPool(ctx, rcName, jobInfo.Job.ID)
			if err != nil {
				return err
			}
		} else {
			wp, err = a.newWorkerPool(ctx, JobRcName(jobInfo.Job.ID), jobInfo.Job.ID)
			if err != nil {
				return err
			}
		}

		// We have a goroutine that receives the datums that fail to
		// be processed, and put them back onto the datum queue.
		jobFailedCh := make(chan struct{})
		go func() {
			var dts []*datum
			for {
				if len(dts) > 0 {
					select {
					case wp.DataCh() <- dts[0]:
						protolion.Infof("retrying datum %v", dts[0].files)
						dts = dts[1:]
					case dt := <-wp.FailCh():
						dt.retries++
						if dt.retries >= MaximumRetriesPerDatum {
							close(jobFailedCh)
							return
						}
						protolion.Infof("datum %v is queued up for retry", dt.files)
						dts = append(dts, dt)
					case <-ctx.Done():
						return
					}
				} else {
					select {
					case dt := <-wp.FailCh():
						dt.retries++
						if dt.retries >= MaximumRetriesPerDatum {
							close(jobFailedCh)
							return
						}
						protolion.Infof("datum %v is queued up for retry", dt.files)
						dts = append(dts, dt)
					case <-ctx.Done():
						return
					}
				}
			}
		}()

		// process all datums
		df, err := newDatumFactory(ctx, pfsClient, jobInfo.Inputs, nil)
		if err != nil {
			return err
		}
		var inflightData int64
		var processedData int64
		var etcdProcessedData int64 // the value of processedData we've sent to etcd
		totalData := int64(df.Len())
		// This goro is responsible for updating job progress
		// The values sent on this channel will be the number of datums
		// processed so far.
		progressCh := make(chan int64)
		go func() {
			var processed int64
			for {
				// We do the first update before receiving a progress,
				// because we want to update the total number of datums.
				if _, err := col.NewSTM(ctx, a.etcdClient, func(stm col.STM) error {
					jobs := a.jobs.ReadWrite(stm)
					jobInfo := new(pps.JobInfo)
					if err := jobs.Get(jobID, jobInfo); err != nil {
						return err
					}
					// In case this goro races with the goro that sets
					// this job as success, we don't want to overwrite
					// the completed progress bar.
					if jobInfo.DataProcessed != totalData {
						jobInfo.DataProcessed = processed
					}
					jobInfo.DataTotal = int64(totalData)
					jobs.Put(jobInfo.Job.ID, jobInfo)
					return nil
				}); err != nil {
					protolion.Errorf("error updating job progress: %+v", err)
				}
				select {
				case processed = <-progressCh:
				case <-ctx.Done():
					// exit when the jobManager exits
					return
				}
			}
		}()

		tree := hashtree.NewHashTree()
		files := df.Next()
		for {
			var resp hashtree.HashTree
			var failed bool
			if files != nil {
				select {
				case wp.DataCh() <- &datum{
					files: files,
				}:
					files = df.Next()
					inflightData++
				case resp = <-wp.SuccessCh():
					inflightData--
				case <-jobFailedCh:
					failed = true
					inflightData--
				}
			} else {
				if inflightData == 0 {
					break
				}
				select {
				case resp = <-wp.SuccessCh():
				case <-jobFailedCh:
					failed = true
				}
				inflightData--
			}
			if resp != nil {
				if err := tree.Merge(resp); err != nil {
					return err
				}
				processedData++
				// so as not to overwhelm etcd we update at most 100 times per job
				if (float64(processedData-etcdProcessedData) / float64(totalData)) > .01 {
					etcdProcessedData = processedData
					// If we fail to send the progress, so be it.
					// We don't want to slow down the distribution of datums
					// in order to update progress.
					select {
					case progressCh <- processedData:
					default:
					}
				}
			}
			if failed {
				_, err = col.NewSTM(ctx, a.etcdClient, func(stm col.STM) error {
					jobs := a.jobs.ReadWrite(stm)
					jobInfo := new(pps.JobInfo)
					if err := jobs.Get(jobID, jobInfo); err != nil {
						return err
					}
					jobInfo.Finished = now()
					return a.updateJobState(stm, jobInfo, pps.JobState_JOB_FAILURE)
				})
				return err
			}
		}

		finishedTree, err := tree.Finish()
		if err != nil {
			return err
		}

		data, err := hashtree.Serialize(finishedTree)
		if err != nil {
			return err
		}

		objClient, err := a.getObjectClient()
		if err != nil {
			return err
		}

		putObjClient, err := objClient.PutObject(ctx)
		if err != nil {
			return err
		}
		if err := putObjClient.Send(&pfs.PutObjectRequest{
			Value: data,
		}); err != nil {
			return err
		}
		object, err := putObjClient.CloseAndRecv()
		if err != nil {
			return err
		}

		var provenance []*pfs.Commit
		for _, input := range jobInfo.Inputs {
			provenance = append(provenance, input.Commit)
		}

		outputCommit, err := pfsClient.BuildCommit(ctx, &pfs.BuildCommitRequest{
			Parent: &pfs.Commit{
				Repo: jobInfo.OutputRepo,
			},
			Branch:     jobInfo.OutputBranch,
			Provenance: provenance,
			Tree:       object,
		})
		if err != nil {
			return err
		}

		if jobInfo.Egress != nil {
			objClient, err := obj.NewClientFromURLAndSecret(ctx, jobInfo.Egress.URL)
			if err != nil {
				return err
			}
			url, err := url.Parse(jobInfo.Egress.URL)
			if err != nil {
				return err
			}
			client := client.APIClient{
				PfsAPIClient: pfsClient,
			}
			client.SetMaxConcurrentStreams(100)
			if err := pfs_sync.PushObj(client, outputCommit, objClient, strings.TrimPrefix(url.Path, "/")); err != nil {
				return err
			}
		}

		// Record the job's output commit and 'Finished' timestamp, and mark the job
		// as a SUCCESS
		_, err = col.NewSTM(ctx, a.etcdClient, func(stm col.STM) error {
			jobs := a.jobs.ReadWrite(stm)
			jobInfo := new(pps.JobInfo)
			if err := jobs.Get(jobID, jobInfo); err != nil {
				return err
			}
			jobInfo.OutputCommit = outputCommit
			jobInfo.Finished = now()
			// By definition, we will have processed all datums at this point
			jobInfo.DataProcessed = totalData
			return a.updateJobState(stm, jobInfo, pps.JobState_JOB_SUCCESS)
		})
		return err
	}, b, func(err error, d time.Duration) error {
		select {
		case <-ctx.Done():
			// Exit the retry loop if context got cancelled
			return err
		default:
		}

		protolion.Errorf("error running jobManager for job %s: %v; retrying in %v", jobInfo.Job.ID, err, d)

		// Increment the job's restart count
		_, err = col.NewSTM(ctx, a.etcdClient, func(stm col.STM) error {
			jobs := a.jobs.ReadWrite(stm)
			jobInfo := new(pps.JobInfo)
			if err := jobs.Get(jobID, jobInfo); err != nil {
				return err
			}
			jobInfo.Restart++
			jobs.Put(jobInfo.Job.ID, jobInfo)
			return nil
		})
		if err != nil {
			protolion.Errorf("error incrementing job %s's restart count", jobInfo.Job.ID)
		}

		return nil
	})
}

// jobStateToStopped defines what job states are "stopped" states,
// meaning that jobs in this state should not be managed by jobManager
func jobStateToStopped(state pps.JobState) bool {
	switch state {
	case pps.JobState_JOB_STARTING:
		return false
	case pps.JobState_JOB_RUNNING:
		return false
	case pps.JobState_JOB_SUCCESS:
		return true
	case pps.JobState_JOB_FAILURE:
		return true
	case pps.JobState_JOB_STOPPED:
		return true
	default:
		panic(fmt.Sprintf("unrecognized job state: %s", state))
	}
}

func (a *apiServer) createWorkersForOrphanJob(jobInfo *pps.JobInfo) error {
	parallelism, err := GetExpectedNumWorkers(a.kubeClient, jobInfo.ParallelismSpec)
	if err != nil {
		return err
	}
	options := a.getWorkerOptions(
		JobRcName(jobInfo.Job.ID),
		int32(parallelism),
		jobInfo.Transform)
	// Set the job name env
	options.workerEnv = append(options.workerEnv, api.EnvVar{
		Name:  client.PPSJobIDEnv,
		Value: jobInfo.Job.ID,
	})
	return a.createWorkerRc(options)
}

func (a *apiServer) createWorkersForPipeline(pipelineInfo *pps.PipelineInfo) error {
	parallelism, err := GetExpectedNumWorkers(a.kubeClient, pipelineInfo.ParallelismSpec)
	if err != nil {
		return err
	}
	options := a.getWorkerOptions(
		PipelineRcName(pipelineInfo.Pipeline.Name, pipelineInfo.Version),
		int32(parallelism),
		pipelineInfo.Transform)
	// Set the pipeline name env
	options.workerEnv = append(options.workerEnv, api.EnvVar{
		Name:  client.PPSPipelineNameEnv,
		Value: pipelineInfo.Pipeline.Name,
	})
	return a.createWorkerRc(options)
}

func (a *apiServer) deleteWorkersForPipeline(pipelineInfo *pps.PipelineInfo) error {
	falseVal := false
	deleteOptions := &api.DeleteOptions{
		OrphanDependents: &falseVal,
	}
	rcName := PipelineRcName(pipelineInfo.Pipeline.Name, pipelineInfo.Version)
	return a.kubeClient.ReplicationControllers(a.namespace).Delete(rcName, deleteOptions)
}

func (a *apiServer) deleteWorkers(rcName string) error {
	falseVal := false
	deleteOptions := &api.DeleteOptions{
		OrphanDependents: &falseVal,
	}
	return a.kubeClient.ReplicationControllers(a.namespace).Delete(rcName, deleteOptions)
}

func (a *apiServer) AddShard(shard uint64) error {
	ctx, cancel := context.WithCancel(context.Background())
	a.shardLock.Lock()
	defer a.shardLock.Unlock()
	if _, ok := a.shardCtxs[shard]; ok {
		return fmt.Errorf("shard %d is being added twice; this is likely a bug", shard)
	}
	a.shardCtxs[shard] = &ctxAndCancel{
		ctx:    ctx,
		cancel: cancel,
	}
	protolion.Infof("adding shard %d", shard)
	go a.jobWatcher(ctx, shard)
	go a.pipelineWatcher(ctx, shard)
	return nil
}

func (a *apiServer) DeleteShard(shard uint64) error {
	a.shardLock.Lock()
	defer a.shardLock.Unlock()
	ctxAndCancel, ok := a.shardCtxs[shard]
	if !ok {
		return fmt.Errorf("shard %d is being deleted, but it was never added; this is likely a bug", shard)
	}
	ctxAndCancel.cancel()
	delete(a.shardCtxs, shard)
	protolion.Infof("removing shard %d", shard)
	return nil
}

func (a *apiServer) getPFSClient() (pfs.APIClient, error) {
	if a.pachConn == nil {
		var onceErr error
		a.pachConnOnce.Do(func() {
			pachConn, err := grpc.Dial(a.address, grpc.WithInsecure())
			if err != nil {
				onceErr = err
			}
			a.pachConn = pachConn
		})
		if onceErr != nil {
			return nil, onceErr
		}
	}
	return pfs.NewAPIClient(a.pachConn), nil
}

func (a *apiServer) getObjectClient() (pfs.ObjectAPIClient, error) {
	if a.pachConn == nil {
		var onceErr error
		a.pachConnOnce.Do(func() {
			pachConn, err := grpc.Dial(a.address, grpc.WithInsecure())
			if err != nil {
				onceErr = err
			}
			a.pachConn = pachConn
		})
		if onceErr != nil {
			return nil, onceErr
		}
	}
	return pfs.NewObjectAPIClient(a.pachConn), nil
}

// RepoNameToEnvString is a helper which uppercases a repo name for
// use in environment variable names.
func RepoNameToEnvString(repoName string) string {
	return strings.ToUpper(repoName)
}

func (a *apiServer) rcPods(rcName string) ([]api.Pod, error) {
	podList, err := a.kubeClient.Pods(a.namespace).List(api.ListOptions{
		TypeMeta: unversioned.TypeMeta{
			Kind:       "ListOptions",
			APIVersion: "v1",
		},
		LabelSelector: kube_labels.SelectorFromSet(labels(rcName)),
	})
	if err != nil {
		return nil, err
	}
	return podList.Items, nil
}

func labels(app string) map[string]string {
	return map[string]string{
		"app":   app,
		"suite": suite,
	}
}

type podSlice []api.Pod

func (s podSlice) Len() int {
	return len(s)
}
func (s podSlice) Swap(i, j int) {
	s[i], s[j] = s[j], s[i]
}
func (s podSlice) Less(i, j int) bool {
	return s[i].ObjectMeta.Name < s[j].ObjectMeta.Name
}

func now() *types.Timestamp {
	t, err := types.TimestampProto(time.Now())
	if err != nil {
		panic(err)
	}
	return t
}<|MERGE_RESOLUTION|>--- conflicted
+++ resolved
@@ -354,20 +354,12 @@
 	return &types.Empty{}, nil
 }
 
-<<<<<<< HEAD
-func (a *apiServer) RestartDatum(ctx context.Context, request *pps.RestartDatumRequest) (response *types.Empty, retErr error) {
-=======
 func (a *apiServer) StopJob(ctx context.Context, request *pps.StopJobRequest) (response *types.Empty, retErr error) {
->>>>>>> 4408e7c4
 	func() { a.Log(request, nil, nil, 0) }()
 	defer func(start time.Time) { a.Log(request, response, retErr, time.Since(start)) }(time.Now())
-	metricsFn := metrics.ReportUserAction(ctx, a.reporter, "DeleteJob")
+	metricsFn := metrics.ReportUserAction(ctx, a.reporter, "StopJob")
 	defer func(start time.Time) { metricsFn(start, retErr) }(time.Now())
 
-<<<<<<< HEAD
-	jobInfo, err := a.InspectJob(ctx, &pps.InspectJobRequest{
-		Job: request.Job,
-=======
 	_, err := col.NewSTM(ctx, a.etcdClient, func(stm col.STM) error {
 		jobs := a.jobs.ReadWrite(stm)
 		jobInfo := new(pps.JobInfo)
@@ -375,12 +367,25 @@
 			return err
 		}
 		return a.updateJobState(stm, jobInfo, pps.JobState_JOB_STOPPED)
->>>>>>> 4408e7c4
 	})
 	if err != nil {
 		return nil, err
 	}
-<<<<<<< HEAD
+	return &types.Empty{}, nil
+}
+
+func (a *apiServer) RestartDatum(ctx context.Context, request *pps.RestartDatumRequest) (response *types.Empty, retErr error) {
+	func() { a.Log(request, nil, nil, 0) }()
+	defer func(start time.Time) { a.Log(request, response, retErr, time.Since(start)) }(time.Now())
+	metricsFn := metrics.ReportUserAction(ctx, a.reporter, "RestartDatum")
+	defer func(start time.Time) { metricsFn(start, retErr) }(time.Now())
+
+	jobInfo, err := a.InspectJob(ctx, &pps.InspectJobRequest{
+		Job: request.Job,
+	})
+	if err != nil {
+		return nil, err
+	}
 	var workerPoolID string
 	if jobInfo.Pipeline != nil {
 		workerPoolID = PipelineRcName(jobInfo.Pipeline.Name, jobInfo.PipelineVersion)
@@ -390,8 +395,6 @@
 	if err := cancel(ctx, workerPoolID, a.etcdClient, a.etcdPrefix, request.Job.ID, request.DataFilters); err != nil {
 		return nil, err
 	}
-=======
->>>>>>> 4408e7c4
 	return &types.Empty{}, nil
 }
 
