package obj

import (
	"io"

	"golang.org/x/net/context"
	"golang.org/x/oauth2/google"
	"google.golang.org/api/googleapi"
	"google.golang.org/cloud"
	"google.golang.org/cloud/storage"
)

type googleClient struct {
	ctx    context.Context
	bucket *storage.BucketHandle
}

func newGoogleClient(ctx context.Context, bucket string) (*googleClient, error) {
	client, err := storage.NewClient(
		ctx,
		cloud.WithTokenSource(google.ComputeTokenSource("")),
		cloud.WithScopes(storage.ScopeFullControl),
	)
	if err != nil {
		return nil, err
	}
	return &googleClient{ctx, client.Bucket(bucket)}, nil
}

func (c *googleClient) Exists(name string) bool {
	_, err := c.bucket.Object(name).Attrs(c.ctx)
	return err == nil
}

func (c *googleClient) Writer(name string) (io.WriteCloser, error) {
	return newBackoffWriteCloser(c, c.bucket.Object(name).NewWriter(c.ctx)), nil
}

func (c *googleClient) Walk(name string, fn func(name string) error) error {
	query := &storage.Query{Prefix: name}
	for query != nil {
		objectList, err := c.bucket.List(c.ctx, query)
		if err != nil {
			return err
		}
		query = objectList.Next
		for _, objectAttrs := range objectList.Results {
			if err := fn(objectAttrs.Name); err != nil {
				return err
			}
		}
	}
	return nil
}

func (c *googleClient) Reader(name string, offset uint64, size uint64) (io.ReadCloser, error) {
	var reader io.ReadCloser
	var err error
	if size == 0 {
		// a negative length will cause the object to be read till the end
		reader, err = c.bucket.Object(name).NewRangeReader(c.ctx, int64(offset), -1)
	} else {
		reader, err = c.bucket.Object(name).NewRangeReader(c.ctx, int64(offset), int64(size))
	}
	if err != nil {
		return nil, err
	}
	return newBackoffReadCloser(c, reader), nil
}

func (c *googleClient) Delete(name string) error {
	return c.bucket.Object(name).Delete(c.ctx)
}

func (c *googleClient) IsRetryable(err error) bool {
	googleErr, ok := err.(*googleapi.Error)
	if !ok {
		return false
	}
<<<<<<< HEAD
}

func (c *googleClient) IsIgnorable(err error) bool {
	switch err := err.(type) {
	case *googleapi.Error:
		// 429 implies that the block already exists.
		return err.Code == 429
	default:
		return false
	}
=======
	return googleErr.Code >= 500
}

func (c *googleClient) IsNotExist(err error) bool {
	googleErr, ok := err.(*googleapi.Error)
	if !ok {
		return false
	}
	return googleErr.Code == 404
>>>>>>> 3c7a6fa9
}<|MERGE_RESOLUTION|>--- conflicted
+++ resolved
@@ -77,18 +77,6 @@
 	if !ok {
 		return false
 	}
-<<<<<<< HEAD
-}
-
-func (c *googleClient) IsIgnorable(err error) bool {
-	switch err := err.(type) {
-	case *googleapi.Error:
-		// 429 implies that the block already exists.
-		return err.Code == 429
-	default:
-		return false
-	}
-=======
 	return googleErr.Code >= 500
 }
 
@@ -98,5 +86,12 @@
 		return false
 	}
 	return googleErr.Code == 404
->>>>>>> 3c7a6fa9
+}
+
+func (c *googleClient) IsIgnorable(err error) bool {
+	googleErr, ok := err.(*googleapi.Error)
+	if !ok {
+		return false
+	}
+	return googleErr.Code == 429
 }