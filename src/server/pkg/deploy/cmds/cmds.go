--- conflicted
+++ resolved
@@ -4,11 +4,7 @@
 	"bufio"
 	"bytes"
 	"encoding/base64"
-<<<<<<< HEAD
 	"encoding/hex"
-	"errors"
-=======
->>>>>>> 1297a4eb
 	"fmt"
 	"io"
 	"io/ioutil"
@@ -26,12 +22,9 @@
 	"github.com/pachyderm/pachyderm/src/client/auth"
 	"github.com/pachyderm/pachyderm/src/client/enterprise"
 	"github.com/pachyderm/pachyderm/src/client/pkg/config"
-<<<<<<< HEAD
 	"github.com/pachyderm/pachyderm/src/client/pkg/grpcutil"
 	"github.com/pachyderm/pachyderm/src/client/pkg/helm"
-=======
 	"github.com/pachyderm/pachyderm/src/client/pkg/errors"
->>>>>>> 1297a4eb
 	"github.com/pachyderm/pachyderm/src/client/version"
 	"github.com/pachyderm/pachyderm/src/server/pkg/cmdutil"
 	"github.com/pachyderm/pachyderm/src/server/pkg/deploy"
@@ -370,7 +363,7 @@
 
 			serverCertBytes, err := ioutil.ReadFile(certKey[0])
 			if err != nil {
-				return fmt.Errorf("could not read server cert at %q: %v", certKey[0], err)
+				return errors.Wrapf(err, "could not read server cert at %q", certKey[0])
 			}
 			serverCert = base64.StdEncoding.EncodeToString([]byte(serverCertBytes))
 		}
@@ -918,13 +911,13 @@
 
 			c, err := client.NewOnUserMachine("user")
 			if err != nil {
-				return fmt.Errorf("error constructing pachyderm client: %v", err)
+				return errors.Wrapf(err, "error constructing pachyderm client")
 			}
 			defer c.Close()
 
 			enterpriseResp, err := c.Enterprise.GetState(c.Ctx(), &enterprise.GetStateRequest{})
 			if err != nil {
-				return fmt.Errorf("could not get Enterprise status: %v", grpcutil.ScrubGRPC(err))
+				return errors.Wrapf(grpcutil.ScrubGRPC(err), "could not get Enterprise status")
 			}
 
 			if enterpriseResp.State != enterprise.State_ACTIVE {
@@ -933,7 +926,7 @@
 
 			authActive, err := c.IsAuthActive()
 			if err != nil {
-				return fmt.Errorf("could not check whether auth is active: %v", grpcutil.ScrubGRPC(err))
+				return errors.Wrapf(grpcutil.ScrubGRPC(err), "could not check whether auth is active")
 			}
 			if !authActive {
 				return errors.New("Pachyderm auth must be enabled to use this feature")
@@ -941,7 +934,7 @@
 
 			whoamiResp, err := c.WhoAmI(c.Ctx(), &auth.WhoAmIRequest{})
 			if err != nil {
-				return fmt.Errorf("could not get the current logged in user: %v", grpcutil.ScrubGRPC(err))
+				return errors.Wrapf(grpcutil.ScrubGRPC(err), "could not get the current logged in user")
 			}
 
 			authTokenResp, err := c.GetAuthToken(c.Ctx(), &auth.GetAuthTokenRequest{
@@ -961,7 +954,6 @@
 						"tag":  jupyterhubPachydermVersion,
 					},
 				},
-<<<<<<< HEAD
 				"auth": map[string]interface{}{
 					"state": map[string]interface{}{
 						"enabled":   true,
@@ -989,55 +981,12 @@
 					"letsencrypt": map[string]interface{}{
 						"contactEmail": lbTLSEmail,
 					},
-=======
-				PachdShards:                uint64(pachdShards),
-				Version:                    version.PrettyPrintVersion(version.Version),
-				LogLevel:                   logLevel,
-				Metrics:                    cfg == nil || cfg.V2.Metrics,
-				PachdCPURequest:            pachdCPURequest,
-				PachdNonCacheMemRequest:    pachdNonCacheMemRequest,
-				BlockCacheSize:             blockCacheSize,
-				EtcdCPURequest:             etcdCPURequest,
-				EtcdMemRequest:             etcdMemRequest,
-				EtcdNodes:                  etcdNodes,
-				EtcdVolume:                 etcdVolume,
-				EtcdStorageClassName:       etcdStorageClassName,
-				DashOnly:                   dashOnly,
-				NoDash:                     noDash,
-				DashImage:                  dashImage,
-				Registry:                   registry,
-				ImagePullSecret:            imagePullSecret,
-				NoGuaranteed:               noGuaranteed,
-				NoRBAC:                     noRBAC,
-				LocalRoles:                 localRoles,
-				Namespace:                  namespace,
-				NoExposeDockerSocket:       noExposeDockerSocket,
-				ExposeObjectAPI:            exposeObjectAPI,
-				ClusterDeploymentID:        clusterDeploymentID,
-				RequireCriticalServersOnly: requireCriticalServersOnly,
-			}
-			if tlsCertKey != "" {
-				// TODO(msteffen): If either the cert path or the key path contains a
-				// comma, this doesn't work
-				certKey := strings.Split(tlsCertKey, ",")
-				if len(certKey) != 2 {
-					return errors.Errorf("could not split TLS certificate and key correctly; must have two parts but got: %#v", certKey)
-				}
-				opts.TLS = &assets.TLSOpts{
-					ServerCert: certKey[0],
-					ServerKey:  certKey[1],
-				}
-
-				serverCertBytes, err := ioutil.ReadFile(certKey[0])
-				if err != nil {
-					return errors.Wrapf(err, "could not read server cert at %q", certKey[0])
->>>>>>> 1297a4eb
 				}
 			}
 
 			rel, err := helm.Deploy(activeContext, "jhub", "jupyterhub/jupyterhub", jupyterhubVersion, values)
 			if err != nil {
-				return fmt.Errorf("failed to deploy JupyterHub: %v", err)
+				return errors.Wrapf(err, "failed to deploy JupyterHub")
 			}
 
 			fmt.Println(rel.Info.Notes)
