package assets

import (
	"fmt"
	"io/ioutil"
	"path"
	"path/filepath"
	"strconv"
	"strings"

	"github.com/pachyderm/pachyderm/src/client"
	"github.com/pachyderm/pachyderm/src/client/pkg/grpcutil"
	auth "github.com/pachyderm/pachyderm/src/server/auth/server"
	pfs "github.com/pachyderm/pachyderm/src/server/pfs/server"
	"github.com/pachyderm/pachyderm/src/server/pkg/obj"
	"github.com/pachyderm/pachyderm/src/server/pps/server/githook"
	apps "k8s.io/api/apps/v1beta1"
	"k8s.io/api/core/v1"
	rbacv1 "k8s.io/api/rbac/v1"
	"k8s.io/apimachinery/pkg/api/resource"
	metav1 "k8s.io/apimachinery/pkg/apis/meta/v1"
	"k8s.io/apimachinery/pkg/util/intstr"
)

var (
	suite = "pachyderm"

	pachdImage     = "pachyderm/pachd"
	etcdImage      = "quay.io/coreos/etcd:v3.3.5"
<<<<<<< HEAD
	postgresImage  = "postgres:11.3"
	grpcProxyImage = "pachyderm/grpc-proxy:0.4.3"
=======
	grpcProxyImage = "pachyderm/grpc-proxy:0.4.4"
>>>>>>> 76dbcd29
	dashName       = "dash"
	workerImage    = "pachyderm/worker"
	pauseImage     = "gcr.io/google_containers/pause-amd64:3.0"
	dashImage      = "pachyderm/dash"

	// ServiceAccountName is the name of Pachyderm's service account.
	// It's public because it's needed by pps.APIServer to create the RCs for
	// workers.
	ServiceAccountName      = "pachyderm"
	etcdHeadlessServiceName = "etcd-headless"
	etcdName                = "etcd"
	etcdVolumeName          = "etcd-volume"
	etcdVolumeClaimName     = "etcd-storage"
	// The storage class name to use when creating a new StorageClass for etcd.
	defaultEtcdStorageClassName = "etcd-storage-class"
	grpcProxyName               = "grpc-proxy"
	pachdName                   = "pachd"
	// PrometheusPort hosts the prometheus stats for scraping
	PrometheusPort = 9091

	postgresName                    = "postgres"
	postgresVolumeName              = "postgres-volume"
	postgresVolumeClaimName         = "postgres-storage"
	defaultPostgresStorageClassName = "postgres-storage-class"

	// Role & binding names, used for Roles or ClusterRoles and their associated
	// bindings.
	roleName        = "pachyderm"
	roleBindingName = "pachyderm"
	// Policy rules to use for Pachyderm's Role or ClusterRole.
	rolePolicyRules = []rbacv1.PolicyRule{{
		APIGroups: []string{""},
		Verbs:     []string{"get", "list", "watch"},
		Resources: []string{"nodes", "pods", "pods/log", "endpoints"},
	}, {
		APIGroups: []string{""},
		Verbs:     []string{"get", "list", "watch", "create", "update", "delete"},
		Resources: []string{"replicationcontrollers", "services"},
	}, {
		APIGroups:     []string{""},
		Verbs:         []string{"get", "list", "watch", "create", "update", "delete"},
		Resources:     []string{"secrets"},
		ResourceNames: []string{client.StorageSecretName},
	}}

	// The name of the local volume (mounted kubernetes secret) where pachd
	// should read a TLS cert and private key for authenticating with clients
	tlsVolumeName = "pachd-tls-cert"
	// The name of the kubernetes secret mount in the TLS volume (see
	// tlsVolumeName)
	tlsSecretName = "pachd-tls-cert"

	// 8 GiB, the max for etcd backend bytes.
	etcdBackendBytes = 8 * 1024 * 1024 * 1024
	// Cmd used to launch etcd
	etcdCmd = []string{
		"/usr/local/bin/etcd",
		"--listen-client-urls=http://0.0.0.0:2379",
		"--advertise-client-urls=http://0.0.0.0:2379",
		"--data-dir=/var/data/etcd",
		"--auto-compaction-retention=1",
		"--max-txn-ops=5000",
		fmt.Sprintf("--quota-backend-bytes=%d", etcdBackendBytes),
	}

	// IAMAnnotation is the annotation used for the IAM role, this can work
	// with something like kube2iam as an alternative way to provide
	// credentials.
	IAMAnnotation = "iam.amazonaws.com/role"
)

type backend int

const (
	localBackend backend = iota
	amazonBackend
	googleBackend
	microsoftBackend
	minioBackend
	s3CustomArgs = 6
)

// TLSOpts indicates the cert and key file that Pachd should use to
// authenticate with clients
type TLSOpts struct {
	ServerCert string
	ServerKey  string
}

// FeatureFlags are flags for experimental features.
type FeatureFlags struct {
	// NewHashTree, if true, will make Pachyderm use 1.9 hash trees.
	NewHashTree bool
}

// AssetOpts are options that are applicable to all the asset types.
type AssetOpts struct {
	FeatureFlags
	PachdShards    uint64
	Version        string
	LogLevel       string
	Metrics        bool
	Dynamic        bool
	EtcdNodes      int
	EtcdVolume     string
	PostgresNodes  int
	PostgresVolume string
	DashOnly       bool
	NoDash         bool
	DashImage      string
	Registry       string
	EtcdPrefix     string
	PachdPort      int32
	TracePort      int32
	HTTPPort       int32
	PeerPort       int32

	// NoGuaranteed will not generate assets that have both resource limits and
	// resource requests set which causes kubernetes to give the pods
	// guaranteed QoS. Guaranteed QoS generally leads to more stable clusters
	// but on smaller test clusters such as those run on minikube it doesn't
	// help much and may cause more instability than it prevents.
	NoGuaranteed bool

	// DisableAuthentication stops Pachyderm's authentication service
	// from talking to GitHub, for testing. Instead users can authenticate
	// simply by providing a username.
	DisableAuthentication bool

	// BlockCacheSize is the amount of memory each PachD node allocates towards
	// its cache of PFS blocks. If empty, assets.go will choose a default size.
	BlockCacheSize string

	// PachdCPURequest is the amount of CPU we request for each pachd node. If
	// empty, assets.go will choose a default size.
	PachdCPURequest string

	// PachdNonCacheMemRequest is the amount of memory we request for each
	// pachd node in addition to BlockCacheSize. If empty, assets.go will choose
	// a default size.
	PachdNonCacheMemRequest string

	// EtcdCPURequest is the amount of CPU (in cores) we request for each etcd
	// node. If empty, assets.go will choose a default size.
	EtcdCPURequest string

	// EtcdMemRequest is the amount of memory we request for each etcd node. If
	// empty, assets.go will choose a default size.
	EtcdMemRequest string

	// EtcdStorageClassName is the name of an existing StorageClass to use when
	// creating a StatefulSet for dynamic etcd storage. If unset, a new
	// StorageClass will be created for the StatefulSet.
	EtcdStorageClassName string

	// PostgresCPURequest is the amount of CPU (in cores) we request for each
	// postgres node. If empty, assets.go will choose a default size.
	PostgresCPURequest string

	// PostgresMemRequest is the amount of memory we request for each postgres
	// node. If empty, assets.go will choose a default size.
	PostgresMemRequest string

	// PostgresStorageClassName is the name of an existing StorageClass to use when
	// creating a StatefulSet for dynamic postgres storage. If unset, a new
	// StorageClass will be created for the StatefulSet.
	PostgresStorageClassName string

	// IAM role that the Pachyderm deployment should assume when talking to AWS
	// services (if using kube2iam + metadata service + IAM role to delegate
	// permissions to pachd via its instance).
	// This is in AssetOpts rather than AmazonCreds because it must be passed
	// as an annotation on the pachd pod rather than as a k8s secret
	IAMRole string

	// ImagePullSecret specifies an image pull secret that gets attached to the
	// various deployments so that their images can be pulled from a private
	// registry.
	ImagePullSecret string

	// NoRBAC, if true, will disable creation of RBAC assets.
	NoRBAC bool

	// LocalRoles, if true, uses Role and RoleBinding instead of ClusterRole and
	// ClusterRoleBinding.
	LocalRoles bool

	// Namespace is the kubernetes namespace to deploy to.
	Namespace string

	// NoExposeDockerSocket if true prevents pipelines from accessing the docker socket.
	NoExposeDockerSocket bool

	// ExposeObjectAPI, if set, causes pachd to serve Object/Block API requests on
	// its public port. This should generally be false in production (it breaks
	// auth) but is needed by tests
	ExposeObjectAPI bool

	// If set, the files indictated by 'TLS.ServerCert' and 'TLS.ServerKey' are
	// placed into a Kubernetes secret and used by pachd nodes to authenticate
	// during TLS
	TLS *TLSOpts
}

// Encoder is the interface for writing out assets. This is assumed to wrap an output writer.
type Encoder interface {
	// Encodes the given struct to the wrapped output stream. This also will write out a separator
	// value, suitable for differentiating multiple objects in the stream.
	Encode(interface{}) (err error)
}

// replicas lets us create a pointer to a non-zero int32 in-line. This is
// helpful because the Replicas field of many specs expectes an *int32
func replicas(r int32) *int32 {
	return &r
}

// fillDefaultResourceRequests sets any of:
//   opts.BlockCacheSize
//   opts.PachdNonCacheMemRequest
//   opts.PachdCPURequest
//   opts.EtcdCPURequest
//   opts.EtcdMemRequest
// that are unset in 'opts' to the appropriate default ('persistentDiskBackend'
// just used to determine if this is a local deployment, and if so, make the
// resource requests smaller)
func fillDefaultResourceRequests(opts *AssetOpts, persistentDiskBackend backend) {
	if persistentDiskBackend == localBackend {
		// For local deployments, we set the resource requirements and cache sizes
		// low so that pachyderm clusters will fit inside e.g. minikube or travis
		if opts.BlockCacheSize == "" {
			opts.BlockCacheSize = "256M"
		}
		if opts.PachdNonCacheMemRequest == "" {
			opts.PachdNonCacheMemRequest = "256M"
		}
		if opts.PachdCPURequest == "" {
			opts.PachdCPURequest = "0.25"
		}

		if opts.EtcdMemRequest == "" {
			opts.EtcdMemRequest = "256M"
		}
		if opts.EtcdCPURequest == "" {
			opts.EtcdCPURequest = "0.25"
		}

		if opts.PostgresMemRequest == "" {
			opts.PostgresMemRequest = "256M"
		}
		if opts.PostgresCPURequest == "" {
			opts.PostgresCPURequest = "0.25"
		}
	} else {
		// For non-local deployments, we set the resource requirements and cache
		// sizes higher, so that the cluster is stable and performant
		if opts.BlockCacheSize == "" {
			opts.BlockCacheSize = "1G"
		}
		if opts.PachdNonCacheMemRequest == "" {
			opts.PachdNonCacheMemRequest = "2G"
		}
		if opts.PachdCPURequest == "" {
			opts.PachdCPURequest = "1"
		}

		if opts.EtcdMemRequest == "" {
			opts.EtcdMemRequest = "2G"
		}
		if opts.EtcdCPURequest == "" {
			opts.EtcdCPURequest = "1"
		}

		if opts.PostgresMemRequest == "" {
			opts.PostgresMemRequest = "2G"
		}
		if opts.PostgresCPURequest == "" {
			opts.PostgresCPURequest = "1"
		}
	}
}

// ServiceAccount returns a kubernetes service account for use with Pachyderm.
func ServiceAccount(opts *AssetOpts) *v1.ServiceAccount {
	return &v1.ServiceAccount{
		TypeMeta: metav1.TypeMeta{
			Kind:       "ServiceAccount",
			APIVersion: "v1",
		},
		ObjectMeta: objectMeta(ServiceAccountName, labels(""), nil, opts.Namespace),
	}
}

// ClusterRole returns a ClusterRole that should be bound to the Pachyderm service account.
func ClusterRole(opts *AssetOpts) *rbacv1.ClusterRole {
	return &rbacv1.ClusterRole{
		TypeMeta: metav1.TypeMeta{
			Kind:       "ClusterRole",
			APIVersion: "rbac.authorization.k8s.io/v1",
		},
		ObjectMeta: objectMeta(roleName, labels(""), nil, opts.Namespace),
		Rules:      rolePolicyRules,
	}
}

// ClusterRoleBinding returns a ClusterRoleBinding that binds Pachyderm's
// ClusterRole to its ServiceAccount.
func ClusterRoleBinding(opts *AssetOpts) *rbacv1.ClusterRoleBinding {
	return &rbacv1.ClusterRoleBinding{
		TypeMeta: metav1.TypeMeta{
			Kind:       "ClusterRoleBinding",
			APIVersion: "rbac.authorization.k8s.io/v1",
		},
		ObjectMeta: objectMeta(roleBindingName, labels(""), nil, opts.Namespace),
		Subjects: []rbacv1.Subject{{
			Kind:      "ServiceAccount",
			Name:      ServiceAccountName,
			Namespace: opts.Namespace,
		}},
		RoleRef: rbacv1.RoleRef{
			Kind: "ClusterRole",
			Name: roleName,
		},
	}
}

// Role returns a Role that should be bound to the Pachyderm service account.
func Role(opts *AssetOpts) *rbacv1.Role {
	return &rbacv1.Role{
		TypeMeta: metav1.TypeMeta{
			Kind:       "Role",
			APIVersion: "rbac.authorization.k8s.io/v1",
		},
		ObjectMeta: objectMeta(roleName, labels(""), nil, opts.Namespace),
		Rules:      rolePolicyRules,
	}
}

// RoleBinding returns a RoleBinding that binds Pachyderm's Role to its
// ServiceAccount.
func RoleBinding(opts *AssetOpts) *rbacv1.RoleBinding {
	return &rbacv1.RoleBinding{
		TypeMeta: metav1.TypeMeta{
			Kind:       "RoleBinding",
			APIVersion: "rbac.authorization.k8s.io/v1",
		},
		ObjectMeta: objectMeta(roleBindingName, labels(""), nil, opts.Namespace),
		Subjects: []rbacv1.Subject{{
			Kind:      "ServiceAccount",
			Name:      ServiceAccountName,
			Namespace: opts.Namespace,
		}},
		RoleRef: rbacv1.RoleRef{
			Kind: "Role",
			Name: roleName,
		},
	}
}

// GetBackendSecretVolumeAndMount returns a properly configured Volume and
// VolumeMount object given a backend.  The backend needs to be one of the
// constants defined in pfs/server.
func GetBackendSecretVolumeAndMount(backend string) (v1.Volume, v1.VolumeMount) {
	return v1.Volume{
			Name: client.StorageSecretName,
			VolumeSource: v1.VolumeSource{
				Secret: &v1.SecretVolumeSource{
					SecretName: client.StorageSecretName,
				},
			},
		}, v1.VolumeMount{
			Name:      client.StorageSecretName,
			MountPath: "/" + client.StorageSecretName,
		}
}

// GetSecretEnvVars returns the environment variable specs for the storage secret.
func GetSecretEnvVars(storageBackend string) []v1.EnvVar {
	var envVars []v1.EnvVar
	if storageBackend != "" {
		envVars = append(envVars, v1.EnvVar{
			Name:  obj.StorageBackendEnvVar,
			Value: storageBackend,
		})
	}
	trueVal := true
	for envVar, secretKey := range obj.EnvVarToSecretKey {
		envVars = append(envVars, v1.EnvVar{
			Name: envVar,
			ValueFrom: &v1.EnvVarSource{
				SecretKeyRef: &v1.SecretKeySelector{
					LocalObjectReference: v1.LocalObjectReference{
						Name: client.StorageSecretName,
					},
					Key:      secretKey,
					Optional: &trueVal,
				},
			},
		})
	}
	return envVars
}

func versionedPachdImage(opts *AssetOpts) string {
	if opts.Version != "" {
		return fmt.Sprintf("%s:%s", pachdImage, opts.Version)
	}
	return pachdImage
}

func versionedWorkerImage(opts *AssetOpts) string {
	if opts.Version != "" {
		return fmt.Sprintf("%s:%s", workerImage, opts.Version)
	}
	return workerImage
}

func imagePullSecrets(opts *AssetOpts) []v1.LocalObjectReference {
	var result []v1.LocalObjectReference
	if opts.ImagePullSecret != "" {
		result = append(result, v1.LocalObjectReference{Name: opts.ImagePullSecret})
	}
	return result
}

// PachdDeployment returns a pachd k8s Deployment.
func PachdDeployment(opts *AssetOpts, objectStoreBackend backend, hostPath string) *apps.Deployment {
	// set port defaults
	if opts.PachdPort == 0 {
		opts.PachdPort = 650
	}
	if opts.TracePort == 0 {
		opts.TracePort = 651
	}
	if opts.HTTPPort == 0 {
		opts.HTTPPort = 652
	}
	if opts.PeerPort == 0 {
		opts.PeerPort = 653
	}
	mem := resource.MustParse(opts.BlockCacheSize)
	mem.Add(resource.MustParse(opts.PachdNonCacheMemRequest))
	cpu := resource.MustParse(opts.PachdCPURequest)
	image := AddRegistry(opts.Registry, versionedPachdImage(opts))
	volumes := []v1.Volume{
		{
			Name: "pach-disk",
		},
	}
	volumeMounts := []v1.VolumeMount{
		{
			Name:      "pach-disk",
			MountPath: "/pach",
		},
	}

	// Set up storage options
	var backendEnvVar string
	var storageHostPath string
	switch objectStoreBackend {
	case localBackend:
		storageHostPath = filepath.Join(hostPath, "pachd")
		volumes[0].HostPath = &v1.HostPathVolumeSource{
			Path: storageHostPath,
		}
		backendEnvVar = pfs.LocalBackendEnvVar
	case minioBackend:
		backendEnvVar = pfs.MinioBackendEnvVar
	case amazonBackend:
		backendEnvVar = pfs.AmazonBackendEnvVar
	case googleBackend:
		backendEnvVar = pfs.GoogleBackendEnvVar
	case microsoftBackend:
		backendEnvVar = pfs.MicrosoftBackendEnvVar
	}
	volume, mount := GetBackendSecretVolumeAndMount(backendEnvVar)
	volumes = append(volumes, volume)
	volumeMounts = append(volumeMounts, mount)
	if opts.TLS != nil {
		volumes = append(volumes, v1.Volume{
			Name: tlsVolumeName,
			VolumeSource: v1.VolumeSource{
				Secret: &v1.SecretVolumeSource{
					SecretName: tlsSecretName,
				},
			},
		})
		volumeMounts = append(volumeMounts, v1.VolumeMount{
			Name:      tlsVolumeName,
			MountPath: grpcutil.TLSVolumePath,
		})
	}
	resourceRequirements := v1.ResourceRequirements{
		Requests: v1.ResourceList{
			v1.ResourceCPU:    cpu,
			v1.ResourceMemory: mem,
		},
	}
	if !opts.NoGuaranteed {
		resourceRequirements.Limits = v1.ResourceList{
			v1.ResourceCPU:    cpu,
			v1.ResourceMemory: mem,
		}
	}
	return &apps.Deployment{
		TypeMeta: metav1.TypeMeta{
			Kind:       "Deployment",
			APIVersion: "apps/v1beta1",
		},
		ObjectMeta: objectMeta(pachdName, labels(pachdName), nil, opts.Namespace),
		Spec: apps.DeploymentSpec{
			Replicas: replicas(1),
			Selector: &metav1.LabelSelector{
				MatchLabels: labels(pachdName),
			},
			Template: v1.PodTemplateSpec{
				ObjectMeta: objectMeta(pachdName, labels(pachdName),
					map[string]string{IAMAnnotation: opts.IAMRole}, opts.Namespace),
				Spec: v1.PodSpec{
					Containers: []v1.Container{
						{
							Name:  pachdName,
							Image: image,
							Env: append([]v1.EnvVar{
								{Name: "PACH_ROOT", Value: "/pach"},
								{Name: "ETCD_PREFIX", Value: opts.EtcdPrefix},
								{Name: "NUM_SHARDS", Value: fmt.Sprintf("%d", opts.PachdShards)},
								{Name: "STORAGE_BACKEND", Value: backendEnvVar},
								{Name: "STORAGE_HOST_PATH", Value: storageHostPath},
								{Name: "WORKER_IMAGE", Value: AddRegistry(opts.Registry, versionedWorkerImage(opts))},
								{Name: "IMAGE_PULL_SECRET", Value: opts.ImagePullSecret},
								{Name: "WORKER_SIDECAR_IMAGE", Value: image},
								{Name: "WORKER_IMAGE_PULL_POLICY", Value: "IfNotPresent"},
								{Name: "PACHD_VERSION", Value: opts.Version},
								{Name: "METRICS", Value: strconv.FormatBool(opts.Metrics)},
								{Name: "LOG_LEVEL", Value: opts.LogLevel},
								{Name: "BLOCK_CACHE_BYTES", Value: opts.BlockCacheSize},
								{Name: "IAM_ROLE", Value: opts.IAMRole},
								{Name: "NO_EXPOSE_DOCKER_SOCKET", Value: strconv.FormatBool(opts.NoExposeDockerSocket)},
								{Name: auth.DisableAuthenticationEnvVar, Value: strconv.FormatBool(opts.DisableAuthentication)},
								{
									Name: "PACHD_POD_NAMESPACE",
									ValueFrom: &v1.EnvVarSource{
										FieldRef: &v1.ObjectFieldSelector{
											APIVersion: "v1",
											FieldPath:  "metadata.namespace",
										},
									},
								},
								{
									Name: "PACHD_MEMORY_REQUEST",
									ValueFrom: &v1.EnvVarSource{
										ResourceFieldRef: &v1.ResourceFieldSelector{
											ContainerName: "pachd",
											Resource:      "requests.memory",
										},
									},
								},
								{Name: "EXPOSE_OBJECT_API", Value: strconv.FormatBool(opts.ExposeObjectAPI)},
							}, GetSecretEnvVars("")...),
							Ports: []v1.ContainerPort{
								{
									ContainerPort: opts.PachdPort, // also set in cmd/pachd/main.go
									Protocol:      "TCP",
									Name:          "api-grpc-port",
								},
								{
									ContainerPort: opts.TracePort, // also set in cmd/pachd/main.go
									Name:          "trace-port",
								},
								{
									ContainerPort: opts.HTTPPort, // also set in cmd/pachd/main.go
									Protocol:      "TCP",
									Name:          "api-http-port",
								},
								{
									ContainerPort: opts.PeerPort, // also set in cmd/pachd/main.go
									Protocol:      "TCP",
									Name:          "peer-port",
								},
								{
									ContainerPort: githook.GitHookPort,
									Protocol:      "TCP",
									Name:          "api-git-port",
								},
								{
									ContainerPort: auth.SamlPort,
									Protocol:      "TCP",
									Name:          "saml-port",
								},
							},
							VolumeMounts:    volumeMounts,
							ImagePullPolicy: "IfNotPresent",
							Resources:       resourceRequirements,
							ReadinessProbe: &v1.Probe{
								Handler: v1.Handler{
									Exec: &v1.ExecAction{
										Command: []string{"/pachd", "--readiness"},
									},
								},
							},
						},
					},
					ServiceAccountName: ServiceAccountName,
					Volumes:            volumes,
					ImagePullSecrets:   imagePullSecrets(opts),
				},
			},
		},
	}
}

// PachdService returns a pachd service.
func PachdService(opts *AssetOpts) *v1.Service {
	prometheusAnnotations := map[string]string{
		"prometheus.io/scrape": "true",
		"prometheus.io/port":   strconv.Itoa(PrometheusPort),
	}
	return &v1.Service{
		TypeMeta: metav1.TypeMeta{
			Kind:       "Service",
			APIVersion: "v1",
		},
		ObjectMeta: objectMeta(pachdName, labels(pachdName), prometheusAnnotations, opts.Namespace),
		Spec: v1.ServiceSpec{
			Type: v1.ServiceTypeNodePort,
			Selector: map[string]string{
				"app": pachdName,
			},
			Ports: []v1.ServicePort{
				{
					Port:     600, // also set in cmd/pachd/main.go
					Name:     "s3gateway-port",
					NodePort: 30600,
				},
				{
					Port:     650, // also set in cmd/pachd/main.go
					Name:     "api-grpc-port",
					NodePort: 30650,
				},
				{
					Port:     651, // also set in cmd/pachd/main.go
					Name:     "trace-port",
					NodePort: 30651,
				},
				{
					Port:     652, // also set in cmd/pachd/main.go
					Name:     "api-http-port",
					NodePort: 30652,
				},
				{
					Port:     auth.SamlPort,
					Name:     "saml-port",
					NodePort: 30000 + auth.SamlPort,
				},
				{
					Port:     githook.GitHookPort,
					Name:     "api-git-port",
					NodePort: githook.NodePort(),
				},
			},
		},
	}
}

// GithookService returns a k8s service that exposes a public IP
func GithookService(namespace string) *v1.Service {
	name := "githook"
	return &v1.Service{
		TypeMeta: metav1.TypeMeta{
			Kind:       "Service",
			APIVersion: "v1",
		},
		ObjectMeta: objectMeta(name, labels(name), nil, namespace),
		Spec: v1.ServiceSpec{
			Type: v1.ServiceTypeLoadBalancer,
			Selector: map[string]string{
				"app": pachdName,
			},
			Ports: []v1.ServicePort{
				{
					TargetPort: intstr.FromInt(githook.GitHookPort),
					Name:       "api-git-port",
					Port:       githook.ExternalPort(),
				},
			},
		},
	}
}

// EtcdDeployment returns an etcd k8s Deployment.
func EtcdDeployment(opts *AssetOpts, hostPath string) *apps.Deployment {
	cpu := resource.MustParse(opts.EtcdCPURequest)
	mem := resource.MustParse(opts.EtcdMemRequest)
	var volumes []v1.Volume
	if hostPath == "" {
		volumes = []v1.Volume{
			{
				Name: "etcd-storage",
				VolumeSource: v1.VolumeSource{
					PersistentVolumeClaim: &v1.PersistentVolumeClaimVolumeSource{
						ClaimName: etcdVolumeClaimName,
					},
				},
			},
		}
	} else {
		volumes = []v1.Volume{
			{
				Name: "etcd-storage",
				VolumeSource: v1.VolumeSource{
					HostPath: &v1.HostPathVolumeSource{
						Path: filepath.Join(hostPath, "etcd"),
					},
				},
			},
		}
	}
	resourceRequirements := v1.ResourceRequirements{
		Requests: v1.ResourceList{
			v1.ResourceCPU:    cpu,
			v1.ResourceMemory: mem,
		},
	}
	if !opts.NoGuaranteed {
		resourceRequirements.Limits = v1.ResourceList{
			v1.ResourceCPU:    cpu,
			v1.ResourceMemory: mem,
		}
	}
	// Don't want to strip the registry out of etcdImage since it's from quay
	// not docker hub.
	image := etcdImage
	if opts.Registry != "" {
		image = AddRegistry(opts.Registry, etcdImage)
	}
	return &apps.Deployment{
		TypeMeta: metav1.TypeMeta{
			Kind:       "Deployment",
			APIVersion: "apps/v1beta1",
		},
		ObjectMeta: objectMeta(etcdName, labels(etcdName), nil, opts.Namespace),
		Spec: apps.DeploymentSpec{
			Replicas: replicas(1),
			Selector: &metav1.LabelSelector{
				MatchLabels: labels(etcdName),
			},
			Template: v1.PodTemplateSpec{
				ObjectMeta: objectMeta(etcdName, labels(etcdName), nil, opts.Namespace),
				Spec: v1.PodSpec{
					Containers: []v1.Container{
						{
							Name:  etcdName,
							Image: image,
							//TODO figure out how to get a cluster of these to talk to each other
							Command: etcdCmd,
							Ports: []v1.ContainerPort{
								{
									ContainerPort: 2379,
									Name:          "client-port",
								},
								{
									ContainerPort: 2380,
									Name:          "peer-port",
								},
							},
							VolumeMounts: []v1.VolumeMount{
								{
									Name:      "etcd-storage",
									MountPath: "/var/data/etcd",
								},
							},
							ImagePullPolicy: "IfNotPresent",
							Resources:       resourceRequirements,
						},
					},
					Volumes:          volumes,
					ImagePullSecrets: imagePullSecrets(opts),
				},
			},
		},
	}
}

// EtcdStorageClass creates a storage class used for dynamic volume
// provisioning.  Currently dynamic volume provisioning only works
// on AWS and GCE.
func EtcdStorageClass(opts *AssetOpts, backend backend) (interface{}, error) {
	return makeStorageClass(opts, backend, defaultEtcdStorageClassName, labels(etcdName))
}

func PostgresStorageClass(opts *AssetOpts, backend backend) (interface{}, error) {
	return makeStorageClass(opts, backend, defaultPostgresStorageClassName, labels(postgresName))
}

func makeStorageClass(
	opts *AssetOpts,
	backend backend,
	storageClassName string,
	storageClassLabels map[string]string,
) (interface{}, error) {
	sc := map[string]interface{}{
		"apiVersion": "storage.k8s.io/v1beta1",
		"kind":       "StorageClass",
		"metadata": map[string]interface{}{
			"name":      storageClassName,
			"labels":    storageClassLabels,
			"namespace": opts.Namespace,
		},
	}
	switch backend {
	case googleBackend:
		sc["provisioner"] = "kubernetes.io/gce-pd"
		sc["parameters"] = map[string]string{
			"type": "pd-ssd",
		}
	case amazonBackend:
		sc["provisioner"] = "kubernetes.io/aws-ebs"
		sc["parameters"] = map[string]string{
			"type": "gp2",
		}
	default:
		return nil, nil
	}
	return sc, nil
}

// EtcdVolume creates a persistent volume backed by a volume with name "name"
func EtcdVolume(persistentDiskBackend backend, opts *AssetOpts,
	hostPath string, name string, size int) (*v1.PersistentVolume, error) {
	return makePersistentVolume(persistentDiskBackend, opts, hostPath, name, size, etcdVolumeName, labels(etcdName))
}

func PostgresVolume(persistentDiskBackend backend, opts *AssetOpts,
	hostPath string, name string, size int) (*v1.PersistentVolume, error) {
	return makePersistentVolume(persistentDiskBackend, opts, hostPath, name, size, postgresVolumeName, labels(postgresName))
}

func makePersistentVolume(
	persistentDiskBackend backend,
	opts *AssetOpts,
	hostPath string,
	name string,
	size int,
	volumeName string,
	volumeLabels map[string]string,
) (*v1.PersistentVolume, error) {
	spec := &v1.PersistentVolume{
		TypeMeta: metav1.TypeMeta{
			Kind:       "PersistentVolume",
			APIVersion: "v1",
		},
		ObjectMeta: objectMeta(volumeName, volumeLabels, nil, opts.Namespace),
		Spec: v1.PersistentVolumeSpec{
			Capacity: map[v1.ResourceName]resource.Quantity{
				"storage": resource.MustParse(fmt.Sprintf("%vGi", size)),
			},
			AccessModes:                   []v1.PersistentVolumeAccessMode{v1.ReadWriteOnce},
			PersistentVolumeReclaimPolicy: v1.PersistentVolumeReclaimRetain,
		},
	}

	switch persistentDiskBackend {
	case amazonBackend:
		spec.Spec.PersistentVolumeSource = v1.PersistentVolumeSource{
			AWSElasticBlockStore: &v1.AWSElasticBlockStoreVolumeSource{
				FSType:   "ext4",
				VolumeID: name,
			},
		}
	case googleBackend:
		spec.Spec.PersistentVolumeSource = v1.PersistentVolumeSource{
			GCEPersistentDisk: &v1.GCEPersistentDiskVolumeSource{
				FSType: "ext4",
				PDName: name,
			},
		}
	case microsoftBackend:
		dataDiskURI := name
		split := strings.Split(name, "/")
		diskName := split[len(split)-1]

		spec.Spec.PersistentVolumeSource = v1.PersistentVolumeSource{
			AzureDisk: &v1.AzureDiskVolumeSource{
				DiskName:    diskName,
				DataDiskURI: dataDiskURI,
			},
		}
	case minioBackend:
		fallthrough
	case localBackend:
		spec.Spec.PersistentVolumeSource = v1.PersistentVolumeSource{
			HostPath: &v1.HostPathVolumeSource{
				Path: filepath.Join(hostPath, volumeName),
			},
		}
	default:
		return nil, fmt.Errorf("cannot generate volume spec for unknown backend \"%v\"", persistentDiskBackend)
	}
	return spec, nil
}

// EtcdVolumeClaim creates a persistent volume claim of 'size' GB.
//
// Note that if you're controlling Etcd with a Stateful Set, this is
// unnecessary (the stateful set controller will create PVCs automatically).
func EtcdVolumeClaim(size int, opts *AssetOpts) *v1.PersistentVolumeClaim {
	return makeVolumeClaim(size, opts, etcdVolumeName, etcdVolumeClaimName, labels(etcdName))
}

func PostgresVolumeClaim(size int, opts *AssetOpts) *v1.PersistentVolumeClaim {
	return makeVolumeClaim(size, opts, postgresVolumeName, postgresVolumeClaimName, labels(postgresName))
}

func makeVolumeClaim(
	size int,
	opts *AssetOpts,
	volumeName string,
	volumeClaimName string,
	volumeClaimLabels map[string]string,
) *v1.PersistentVolumeClaim {
	return &v1.PersistentVolumeClaim{
		TypeMeta: metav1.TypeMeta{
			Kind:       "PersistentVolumeClaim",
			APIVersion: "v1",
		},
		ObjectMeta: objectMeta(volumeClaimName, volumeClaimLabels, nil, opts.Namespace),
		Spec: v1.PersistentVolumeClaimSpec{
			Resources: v1.ResourceRequirements{
				Requests: map[v1.ResourceName]resource.Quantity{
					"storage": resource.MustParse(fmt.Sprintf("%vGi", size)),
				},
			},
			AccessModes: []v1.PersistentVolumeAccessMode{v1.ReadWriteOnce},
			VolumeName:  volumeName,
		},
	}
}

// EtcdNodePortService returns a NodePort etcd service. This will let non-etcd
// pods talk to etcd
func EtcdNodePortService(local bool, opts *AssetOpts) *v1.Service {
	var clientNodePort int32
	if local {
		clientNodePort = 32379
	}
	return &v1.Service{
		TypeMeta: metav1.TypeMeta{
			Kind:       "Service",
			APIVersion: "v1",
		},
		ObjectMeta: objectMeta(etcdName, labels(etcdName), nil, opts.Namespace),
		Spec: v1.ServiceSpec{
			Type: v1.ServiceTypeNodePort,
			Selector: map[string]string{
				"app": etcdName,
			},
			Ports: []v1.ServicePort{
				{
					Port:     2379,
					Name:     "client-port",
					NodePort: clientNodePort,
				},
			},
		},
	}
}

// EtcdHeadlessService returns a headless etcd service, which is only for DNS
// resolution.
func EtcdHeadlessService(opts *AssetOpts) *v1.Service {
	return &v1.Service{
		TypeMeta: metav1.TypeMeta{
			Kind:       "Service",
			APIVersion: "v1",
		},
		ObjectMeta: objectMeta(etcdHeadlessServiceName, labels(etcdName), nil, opts.Namespace),
		Spec: v1.ServiceSpec{
			Selector: map[string]string{
				"app": etcdName,
			},
			ClusterIP: "None",
			Ports: []v1.ServicePort{
				{
					Name: "peer-port",
					Port: 2380,
				},
			},
		},
	}
}

// EtcdStatefulSet returns a stateful set that manages an etcd cluster
func EtcdStatefulSet(opts *AssetOpts, backend backend, diskSpace int) interface{} {
	mem := resource.MustParse(opts.EtcdMemRequest)
	cpu := resource.MustParse(opts.EtcdCPURequest)
	initialCluster := make([]string, 0, opts.EtcdNodes)
	for i := 0; i < opts.EtcdNodes; i++ {
		url := fmt.Sprintf("http://etcd-%d.etcd-headless.${NAMESPACE}.svc.cluster.local:2380", i)
		initialCluster = append(initialCluster, fmt.Sprintf("etcd-%d=%s", i, url))
	}
	// Because we need to refer to some environment variables set the by the
	// k8s downward API, we define the command for running etcd here, and then
	// actually run it below via '/bin/sh -c ${CMD}'
	etcdCmd := append(etcdCmd,
		"--listen-peer-urls=http://0.0.0.0:2380",
		"--initial-cluster-token=pach-cluster", // unique ID
		"--initial-advertise-peer-urls=http://${ETCD_NAME}.etcd-headless.${NAMESPACE}.svc.cluster.local:2380",
		"--initial-cluster="+strings.Join(initialCluster, ","),
	)
	for i, str := range etcdCmd {
		etcdCmd[i] = fmt.Sprintf("\"%s\"", str) // quote all arguments, for shell
	}

	var pvcTemplates []interface{}
	switch backend {
	case googleBackend, amazonBackend:
		storageClassName := opts.EtcdStorageClassName
		if storageClassName == "" {
			storageClassName = defaultEtcdStorageClassName
		}
		pvcTemplates = []interface{}{
			map[string]interface{}{
				"metadata": map[string]interface{}{
					"name":   etcdVolumeClaimName,
					"labels": labels(etcdName),
					"annotations": map[string]string{
						"volume.beta.kubernetes.io/storage-class": storageClassName,
					},
					"namespace": opts.Namespace,
				},
				"spec": map[string]interface{}{
					"resources": map[string]interface{}{
						"requests": map[string]interface{}{
							"storage": resource.MustParse(fmt.Sprintf("%vGi", diskSpace)),
						},
					},
					"accessModes": []string{"ReadWriteOnce"},
				},
			},
		}
	default:
		pvcTemplates = []interface{}{
			map[string]interface{}{
				"metadata": map[string]interface{}{
					"name":      etcdVolumeClaimName,
					"labels":    labels(etcdName),
					"namespace": opts.Namespace,
				},
				"spec": map[string]interface{}{
					"resources": map[string]interface{}{
						"requests": map[string]interface{}{
							"storage": resource.MustParse(fmt.Sprintf("%vGi", diskSpace)),
						},
					},
					"accessModes": []string{"ReadWriteOnce"},
				},
			},
		}
	}
	var imagePullSecrets []map[string]string
	if opts.ImagePullSecret != "" {
		imagePullSecrets = append(imagePullSecrets, map[string]string{"name": opts.ImagePullSecret})
	}
	// As of March 17, 2017, the Kubernetes client does not include structs for
	// Stateful Set, so we generate the kubernetes manifest using raw json.
	// TODO(msteffen): we're now upgrading our kubernetes client, so we should be
	// abe to rewrite this spec using k8s client structs
	image := etcdImage
	if opts.Registry != "" {
		image = AddRegistry(opts.Registry, etcdImage)
	}
	return map[string]interface{}{
		"apiVersion": "apps/v1beta1",
		"kind":       "StatefulSet",
		"metadata": map[string]interface{}{
			"name":      etcdName,
			"labels":    labels(etcdName),
			"namespace": opts.Namespace,
		},
		"spec": map[string]interface{}{
			// Effectively configures a RC
			"serviceName": etcdHeadlessServiceName,
			"replicas":    int(opts.EtcdNodes),
			"selector": map[string]interface{}{
				"matchLabels": labels(etcdName),
			},

			// pod template
			"template": map[string]interface{}{
				"metadata": map[string]interface{}{
					"name":      etcdName,
					"labels":    labels(etcdName),
					"namespace": opts.Namespace,
				},
				"spec": map[string]interface{}{
					"imagePullSecrets": imagePullSecrets,
					"containers": []interface{}{
						map[string]interface{}{
							"name":    etcdName,
							"image":   image,
							"command": []string{"/bin/sh", "-c"},
							"args":    []string{strings.Join(etcdCmd, " ")},
							// Use the downward API to pass the pod name to etcd. This sets
							// the etcd-internal name of each node to its pod name.
							"env": []map[string]interface{}{{
								"name": "ETCD_NAME",
								"valueFrom": map[string]interface{}{
									"fieldRef": map[string]interface{}{
										"apiVersion": "v1",
										"fieldPath":  "metadata.name",
									},
								},
							}, {
								"name": "NAMESPACE",
								"valueFrom": map[string]interface{}{
									"fieldRef": map[string]interface{}{
										"apiVersion": "v1",
										"fieldPath":  "metadata.namespace",
									},
								},
							}},
							"ports": []interface{}{
								map[string]interface{}{
									"containerPort": 2379,
									"name":          "client-port",
								},
								map[string]interface{}{
									"containerPort": 2380,
									"name":          "peer-port",
								},
							},
							"volumeMounts": []interface{}{
								map[string]interface{}{
									"name":      etcdVolumeClaimName,
									"mountPath": "/var/data/etcd",
								},
							},
							"imagePullPolicy": "IfNotPresent",
							"resources": map[string]interface{}{
								"requests": map[string]interface{}{
									string(v1.ResourceCPU):    cpu.String(),
									string(v1.ResourceMemory): mem.String(),
								},
							},
						},
					},
				},
			},
			"volumeClaimTemplates": pvcTemplates,
		},
	}
}

// DashDeployment creates a Deployment for the pachyderm dashboard.
func DashDeployment(opts *AssetOpts) *apps.Deployment {
	return &apps.Deployment{
		TypeMeta: metav1.TypeMeta{
			Kind:       "Deployment",
			APIVersion: "apps/v1beta1",
		},
		ObjectMeta: objectMeta(dashName, labels(dashName), nil, opts.Namespace),
		Spec: apps.DeploymentSpec{
			Selector: &metav1.LabelSelector{
				MatchLabels: labels(dashName),
			},
			Template: v1.PodTemplateSpec{
				ObjectMeta: objectMeta(dashName, labels(dashName), nil, opts.Namespace),
				Spec: v1.PodSpec{
					Containers: []v1.Container{
						{
							Name:  dashName,
							Image: AddRegistry(opts.Registry, opts.DashImage),
							Ports: []v1.ContainerPort{
								{
									ContainerPort: 8080,
									Name:          "dash-http",
								},
							},
							ImagePullPolicy: "IfNotPresent",
						},
						{
							Name:  grpcProxyName,
							Image: AddRegistry(opts.Registry, grpcProxyImage),
							Ports: []v1.ContainerPort{
								{
									ContainerPort: 8081,
									Name:          "grpc-proxy-http",
								},
							},
							ImagePullPolicy: "IfNotPresent",
						},
					},
					ImagePullSecrets: imagePullSecrets(opts),
				},
			},
		},
	}
}

// DashService creates a Service for the pachyderm dashboard.
func DashService(opts *AssetOpts) *v1.Service {
	return &v1.Service{
		TypeMeta: metav1.TypeMeta{
			Kind:       "Service",
			APIVersion: "v1",
		},
		ObjectMeta: objectMeta(dashName, labels(dashName), nil, opts.Namespace),
		Spec: v1.ServiceSpec{
			Type:     v1.ServiceTypeNodePort,
			Selector: labels(dashName),
			Ports: []v1.ServicePort{
				{
					Port:     8080,
					Name:     "dash-http",
					NodePort: 30080,
				},
				{
					Port:     8081,
					Name:     "grpc-proxy-http",
					NodePort: 30081,
				},
			},
		},
	}
}

func PostgresDeployment(opts *AssetOpts, hostPath string) *apps.Deployment {
	cpu := resource.MustParse(opts.PostgresCPURequest)
	mem := resource.MustParse(opts.PostgresMemRequest)
	var volumes []v1.Volume
	if hostPath == "" {
		volumes = []v1.Volume{
			{
				Name: "postgres-storage",
				VolumeSource: v1.VolumeSource{
					PersistentVolumeClaim: &v1.PersistentVolumeClaimVolumeSource{
						ClaimName: postgresVolumeClaimName,
					},
				},
			},
		}
	} else {
		volumes = []v1.Volume{
			{
				Name: "postgres-storage",
				VolumeSource: v1.VolumeSource{
					HostPath: &v1.HostPathVolumeSource{
						Path: filepath.Join(hostPath, "postgres"),
					},
				},
			},
		}
	}
	resourceRequirements := v1.ResourceRequirements{
		Requests: v1.ResourceList{
			v1.ResourceCPU:    cpu,
			v1.ResourceMemory: mem,
		},
	}
	if !opts.NoGuaranteed {
		resourceRequirements.Limits = v1.ResourceList{
			v1.ResourceCPU:    cpu,
			v1.ResourceMemory: mem,
		}
	}
	image := postgresImage
	if opts.Registry != "" {
		image = AddRegistry(opts.Registry, postgresImage)
	}
	return &apps.Deployment{
		TypeMeta: metav1.TypeMeta{
			Kind:       "Deployment",
			APIVersion: "apps/v1beta1",
		},
		ObjectMeta: objectMeta(postgresName, labels(postgresName), nil, opts.Namespace),
		Spec: apps.DeploymentSpec{
			Replicas: replicas(1),
			Selector: &metav1.LabelSelector{
				MatchLabels: labels(postgresName),
			},
			Template: v1.PodTemplateSpec{
				ObjectMeta: objectMeta(postgresName, labels(postgresName), nil, opts.Namespace),
				Spec: v1.PodSpec{
					Containers: []v1.Container{
						{
							Name:  postgresName,
							Image: image,
							//TODO figure out how to get a cluster of these to talk to each other
							Ports: []v1.ContainerPort{
								{
									ContainerPort: 5432,
									Name:          "client-port",
								},
							},
							VolumeMounts: []v1.VolumeMount{
								{
									Name:      "postgres-storage",
									MountPath: "/var/lib/postgresql/data",
								},
							},
							ImagePullPolicy: "IfNotPresent",
							Resources:       resourceRequirements,
							Env: []v1.EnvVar{
								{Name: "POSTGRES_DB", Value: "pgc"},
								{Name: "POSTGRES_USER", Value: "pachyderm"},
								{Name: "POSTGRES_PASSWORD", Value: "elephantastic"},
							},
						},
					},
					Volumes:          volumes,
					ImagePullSecrets: imagePullSecrets(opts),
				},
			},
		},
	}
}

func PostgresService(local bool, opts *AssetOpts) *v1.Service {
	var clientNodePort int32
	if local {
		clientNodePort = 65432
	}
	return &v1.Service{
		TypeMeta: metav1.TypeMeta{
			Kind:       "Service",
			APIVersion: "v1",
		},
		ObjectMeta: objectMeta(postgresName, labels(postgresName), nil, opts.Namespace),
		Spec: v1.ServiceSpec{
			Type: v1.ServiceTypeNodePort,
			Selector: map[string]string{
				"app": postgresName,
			},
			Ports: []v1.ServicePort{
				{
					Port:     5432,
					Name:     "client-port",
					NodePort: clientNodePort,
				},
			},
		},
	}
}

// MinioSecret creates an amazon secret with the following parameters:
//   bucket - S3 bucket name
//   id     - S3 access key id
//   secret - S3 secret access key
//   endpoint  - S3 compatible endpoint
//   secure - set to true for a secure connection.
//   isS3V2 - Set to true if client follows S3V2
func MinioSecret(bucket string, id string, secret string, endpoint string, secure, isS3V2 bool) map[string][]byte {
	secureV := "0"
	if secure {
		secureV = "1"
	}
	s3V2 := "0"
	if isS3V2 {
		s3V2 = "1"
	}
	return map[string][]byte{
		"minio-bucket":    []byte(bucket),
		"minio-id":        []byte(id),
		"minio-secret":    []byte(secret),
		"minio-endpoint":  []byte(endpoint),
		"minio-secure":    []byte(secureV),
		"minio-signature": []byte(s3V2),
	}
}

// WriteSecret writes a JSON-encoded k8s secret to the given writer.
// The secret uses the given map as data.
func WriteSecret(encoder Encoder, data map[string][]byte, opts *AssetOpts) error {
	if opts.DashOnly {
		return nil
	}
	secret := &v1.Secret{
		TypeMeta: metav1.TypeMeta{
			Kind:       "Secret",
			APIVersion: "v1",
		},
		ObjectMeta: objectMeta(client.StorageSecretName, labels(client.StorageSecretName), nil, opts.Namespace),
		Data:       data,
	}
	return encoder.Encode(secret)
}

// LocalSecret creates an empty secret.
func LocalSecret() map[string][]byte {
	return nil
}

// AmazonSecret creates an amazon secret with the following parameters:
//   region       - AWS region
//   bucket       - S3 bucket name
//   id           - AWS access key id
//   secret       - AWS secret access key
//   token        - AWS access token
//   distribution - cloudfront distribution
//   endpoint     - Custom endpoint (generally used for S3 compatible object stores)
func AmazonSecret(region, bucket, id, secret, token, distribution, endpoint string) map[string][]byte {
	return map[string][]byte{
		"amazon-region":       []byte(region),
		"amazon-bucket":       []byte(bucket),
		"amazon-id":           []byte(id),
		"amazon-secret":       []byte(secret),
		"amazon-token":        []byte(token),
		"amazon-distribution": []byte(distribution),
		"custom-endpoint":     []byte(endpoint),
	}
}

// AmazonVaultSecret creates an amazon secret with the following parameters:
//   region       - AWS region
//   bucket       - S3 bucket name
//   vaultAddress - address/hostport of vault
//   vaultRole    - pachd's role in vault
//   vaultToken   - pachd's vault token
//   distribution - cloudfront distribution
func AmazonVaultSecret(region, bucket, vaultAddress, vaultRole, vaultToken, distribution string) map[string][]byte {
	return map[string][]byte{
		"amazon-region":       []byte(region),
		"amazon-bucket":       []byte(bucket),
		"amazon-vault-addr":   []byte(vaultAddress),
		"amazon-vault-role":   []byte(vaultRole),
		"amazon-vault-token":  []byte(vaultToken),
		"amazon-distribution": []byte(distribution),
	}
}

// AmazonIAMRoleSecret creates an amazon secret with the following parameters:
//   region       - AWS region
//   bucket       - S3 bucket name
//   distribution - cloudfront distribution
func AmazonIAMRoleSecret(region, bucket, distribution string) map[string][]byte {
	return map[string][]byte{
		"amazon-region":       []byte(region),
		"amazon-bucket":       []byte(bucket),
		"amazon-distribution": []byte(distribution),
	}
}

// GoogleSecret creates a google secret with a bucket name.
func GoogleSecret(bucket string, cred string) map[string][]byte {
	return map[string][]byte{
		"google-bucket": []byte(bucket),
		"google-cred":   []byte(cred),
	}
}

// MicrosoftSecret creates a microsoft secret with following parameters:
//   container - Azure blob container
//   id    	   - Azure storage account name
//   secret    - Azure storage account key
func MicrosoftSecret(container string, id string, secret string) map[string][]byte {
	return map[string][]byte{
		"microsoft-container": []byte(container),
		"microsoft-id":        []byte(id),
		"microsoft-secret":    []byte(secret),
	}
}

// WriteDashboardAssets writes the k8s config for deploying the Pachyderm
// dashboard to 'encoder'
func WriteDashboardAssets(encoder Encoder, opts *AssetOpts) error {
	if err := encoder.Encode(DashService(opts)); err != nil {
		return err
	}
	return encoder.Encode(DashDeployment(opts))
}

// WriteAssets writes the assets to encoder.
func WriteAssets(encoder Encoder, opts *AssetOpts, objectStoreBackend backend,
	persistentDiskBackend backend, volumeSize int,
	hostPath string) error {
	// If either backend is "local", both must be "local"
	if (persistentDiskBackend == localBackend || objectStoreBackend == localBackend) &&
		persistentDiskBackend != objectStoreBackend {
		return fmt.Errorf("if either persistentDiskBackend or objectStoreBackend "+
			"is \"local\", both must be \"local\", but persistentDiskBackend==%d, \n"+
			"and objectStoreBackend==%d", persistentDiskBackend, objectStoreBackend)
	}
	fillDefaultResourceRequests(opts, persistentDiskBackend)
	if opts.DashOnly {
		if dashErr := WriteDashboardAssets(encoder, opts); dashErr != nil {
			return dashErr
		}
		return nil
	}

	if err := encoder.Encode(ServiceAccount(opts)); err != nil {
		return err
	}
	if !opts.NoRBAC {
		if opts.LocalRoles {
			if err := encoder.Encode(Role(opts)); err != nil {
				return err
			}
			if err := encoder.Encode(RoleBinding(opts)); err != nil {
				return err
			}
		} else {
			if err := encoder.Encode(ClusterRole(opts)); err != nil {
				return err
			}
			if err := encoder.Encode(ClusterRoleBinding(opts)); err != nil {
				return err
			}
		}
	}

	if opts.EtcdNodes > 0 && opts.EtcdVolume != "" {
		return fmt.Errorf("only one of --dynamic-etcd-nodes and --static-etcd-volume should be given, but not both")
	}

	// In the dynamic route, we create a storage class which dynamically
	// provisions volumes, and run etcd as a stateful set.
	// In the static route, we create a single volume, a single volume
	// claim, and run etcd as a replication controller with a single node.
	if objectStoreBackend == localBackend {
		if err := encoder.Encode(EtcdDeployment(opts, hostPath)); err != nil {
			return err
		}
	} else if opts.EtcdNodes > 0 {
		// Create a StorageClass, if the user didn't provide one.
		if opts.EtcdStorageClassName == "" {
			sc, err := EtcdStorageClass(opts, persistentDiskBackend)
			if err != nil {
				return err
			}
			if sc != nil {
				if err = encoder.Encode(sc); err != nil {
					return err
				}
			}
		}
		if err := encoder.Encode(EtcdHeadlessService(opts)); err != nil {
			return err
		}
		if err := encoder.Encode(EtcdStatefulSet(opts, persistentDiskBackend, volumeSize)); err != nil {
			return err
		}
	} else if opts.EtcdVolume != "" || persistentDiskBackend == localBackend {
		volume, err := EtcdVolume(persistentDiskBackend, opts, hostPath, opts.EtcdVolume, volumeSize)
		if err != nil {
			return err
		}
		if err = encoder.Encode(volume); err != nil {
			return err
		}
		if err = encoder.Encode(EtcdVolumeClaim(volumeSize, opts)); err != nil {
			return err
		}
		if err = encoder.Encode(EtcdDeployment(opts, "")); err != nil {
			return err
		}
	} else {
		return fmt.Errorf("unless deploying locally, either --dynamic-etcd-nodes or --static-etcd-volume needs to be provided")
	}
	if err := encoder.Encode(EtcdNodePortService(objectStoreBackend == localBackend, opts)); err != nil {
		return err
	}

	// In the dynamic route, we create a storage class which dynamically
	// provisions volumes, and run postgres as a stateful set.
	// In the static route, we create a single volume, a single volume
	// claim, and run etcd as a replication controller with a single node.
	if objectStoreBackend == localBackend {
		if err := encoder.Encode(PostgresDeployment(opts, hostPath)); err != nil {
			return err
		}
	} else if opts.PostgresNodes > 0 {
		// Create a StorageClass, if the user didn't provide one.
		if opts.PostgresStorageClassName == "" {
			sc, err := PostgresStorageClass(opts, persistentDiskBackend)
			if err != nil {
				return err
			}
			if sc != nil {
				if err = encoder.Encode(sc); err != nil {
					return err
				}
			}
		}
		// TODO: is this necessary?
		// if err := encoder.Encode(PostgresHeadlessService(opts)); err != nil {
		// 	return err
		// }
		// TODO: add stateful set
		// if err := encoder.Encode(PostgresStatefulSet(opts, persistentDiskBackend, volumeSize)); err != nil {
		// 	return err
		// }
	} else if opts.PostgresVolume != "" || persistentDiskBackend == localBackend {
		volume, err := PostgresVolume(persistentDiskBackend, opts, hostPath, opts.PostgresVolume, volumeSize)
		if err != nil {
			return err
		}
		if err = encoder.Encode(volume); err != nil {
			return err
		}
		if err = encoder.Encode(PostgresVolumeClaim(volumeSize, opts)); err != nil {
			return err
		}
		if err = encoder.Encode(PostgresDeployment(opts, "")); err != nil {
			return err
		}
	} else {
		return fmt.Errorf("unless deploying locally, either --dynamic-etcd-nodes or --static-etcd-volume needs to be provided")
	}
	if err := encoder.Encode(EtcdNodePortService(objectStoreBackend == localBackend, opts)); err != nil {
		return err
	}

	if err := encoder.Encode(PachdService(opts)); err != nil {
		return err
	}
	if err := encoder.Encode(PachdDeployment(opts, objectStoreBackend, hostPath)); err != nil {
		return err
	}
	if !opts.NoDash {
		if err := WriteDashboardAssets(encoder, opts); err != nil {
			return err
		}
	}
	if opts.TLS != nil {
		if err := WriteTLSSecret(encoder, opts); err != nil {
			return err
		}
	}
	return nil
}

// WriteTLSSecret creates a new TLS secret in the kubernetes manifest
// (equivalent to one generate by 'kubectl create secret tls'). This will be
// mounted by the pachd pod and used as its TLS public certificate and private
// key
func WriteTLSSecret(encoder Encoder, opts *AssetOpts) error {
	// Validate arguments
	if opts.DashOnly {
		return nil
	}
	if opts.TLS == nil {
		return fmt.Errorf("Internal error: WriteTLSSecret called but opts.TLS is nil")
	}
	if opts.TLS.ServerKey == "" {
		return fmt.Errorf("Internal error: WriteTLSSecret called but opts.TLS.ServerKey is \"\"")
	}
	if opts.TLS.ServerCert == "" {
		return fmt.Errorf("Internal error: WriteTLSSecret called but opts.TLS.ServerCert is \"\"")
	}

	// Attempt to copy server cert and key files into config (kubernetes client
	// does the base64-encoding)
	certBytes, err := ioutil.ReadFile(opts.TLS.ServerCert)
	if err != nil {
		return fmt.Errorf("could not open server cert at \"%s\": %v", opts.TLS.ServerCert, err)
	}
	keyBytes, err := ioutil.ReadFile(opts.TLS.ServerKey)
	if err != nil {
		return fmt.Errorf("could not open server key at \"%s\": %v", opts.TLS.ServerKey, err)
	}
	secret := &v1.Secret{
		TypeMeta: metav1.TypeMeta{
			Kind:       "Secret",
			APIVersion: "v1",
		},
		ObjectMeta: objectMeta(tlsSecretName, labels(tlsSecretName), nil, opts.Namespace),
		Data: map[string][]byte{
			grpcutil.TLSCertFile: certBytes,
			grpcutil.TLSKeyFile:  keyBytes,
		},
	}
	return encoder.Encode(secret)
}

// WriteLocalAssets writes assets to a local backend.
func WriteLocalAssets(encoder Encoder, opts *AssetOpts, hostPath string) error {
	if err := WriteAssets(encoder, opts, localBackend, localBackend, 1 /* = volume size (gb) */, hostPath); err != nil {
		return err
	}
	if secretErr := WriteSecret(encoder, LocalSecret(), opts); secretErr != nil {
		return secretErr
	}
	return nil
}

// WriteCustomAssets writes assets to a custom combination of object-store and persistent disk.
func WriteCustomAssets(encoder Encoder, opts *AssetOpts, args []string, objectStoreBackend string,
	persistentDiskBackend string, secure, isS3V2 bool) error {
	switch objectStoreBackend {
	case "s3":
		if len(args) != s3CustomArgs {
			return fmt.Errorf("Expected %d arguments for disk+s3 backend", s3CustomArgs)
		}
		volumeSize, err := strconv.Atoi(args[1])
		if err != nil {
			return fmt.Errorf("volume size needs to be an integer; instead got %v", args[1])
		}
		objectStoreBackend := amazonBackend
		// (bryce) use minio if we need v2 signing enabled.
		if isS3V2 {
			objectStoreBackend = minioBackend
		}
		switch persistentDiskBackend {
		case "aws":
			if err := WriteAssets(encoder, opts, objectStoreBackend, amazonBackend, volumeSize, ""); err != nil {
				return err
			}
		case "google":
			if err := WriteAssets(encoder, opts, objectStoreBackend, googleBackend, volumeSize, ""); err != nil {
				return err
			}
		case "azure":
			if err := WriteAssets(encoder, opts, objectStoreBackend, microsoftBackend, volumeSize, ""); err != nil {
				return err
			}
		default:
			return fmt.Errorf("Did not recognize the choice of persistent-disk")
		}
		bucket := args[2]
		id := args[3]
		secret := args[4]
		endpoint := args[5]
		if objectStoreBackend == minioBackend {
			return WriteSecret(encoder, MinioSecret(bucket, id, secret, endpoint, secure, isS3V2), opts)
		}
		// (bryce) hardcode region?
		return WriteSecret(encoder, AmazonSecret("us-east-1", bucket, id, secret, "", "", endpoint), opts)
	default:
		return fmt.Errorf("Did not recognize the choice of object-store")
	}
}

// AmazonCreds are options that are applicable specifically to Pachd's
// credentials in an AWS deployment
type AmazonCreds struct {
	// Direct credentials. Only applicable if Pachyderm is given its own permanent
	// AWS credentials
	ID     string // Access Key ID
	Secret string // Secret Access Key
	Token  string // Access token (if using temporary security credentials

	// Vault options (if getting AWS credentials from Vault)
	VaultAddress string // normally addresses come from env, but don't have vault service name
	VaultRole    string
	VaultToken   string
}

// WriteAmazonAssets writes assets to an amazon backend.
func WriteAmazonAssets(encoder Encoder, opts *AssetOpts, region string, bucket string, volumeSize int, creds *AmazonCreds, cloudfrontDistro string) error {
	if err := WriteAssets(encoder, opts, amazonBackend, amazonBackend, volumeSize, ""); err != nil {
		return err
	}
	var secret map[string][]byte
	if creds == nil {
		secret = AmazonIAMRoleSecret(region, bucket, cloudfrontDistro)
	} else if creds.ID != "" {
		secret = AmazonSecret(region, bucket, creds.ID, creds.Secret, creds.Token, cloudfrontDistro, "")
	} else if creds.VaultAddress != "" {
		secret = AmazonVaultSecret(region, bucket, creds.VaultAddress, creds.VaultRole, creds.VaultToken, cloudfrontDistro)
	}
	return WriteSecret(encoder, secret, opts)
}

// WriteGoogleAssets writes assets to a google backend.
func WriteGoogleAssets(encoder Encoder, opts *AssetOpts, bucket string, cred string, volumeSize int) error {
	if err := WriteAssets(encoder, opts, googleBackend, googleBackend, volumeSize, ""); err != nil {
		return err
	}
	return WriteSecret(encoder, GoogleSecret(bucket, cred), opts)
}

// WriteMicrosoftAssets writes assets to a microsoft backend
func WriteMicrosoftAssets(encoder Encoder, opts *AssetOpts, container string, id string, secret string, volumeSize int) error {
	if err := WriteAssets(encoder, opts, microsoftBackend, microsoftBackend, volumeSize, ""); err != nil {
		return err
	}
	return WriteSecret(encoder, MicrosoftSecret(container, id, secret), opts)
}

// Images returns a list of all the images that are used by a pachyderm deployment.
func Images(opts *AssetOpts) []string {
	return []string{
		versionedWorkerImage(opts),
		etcdImage,
		postgresImage,
		grpcProxyImage,
		pauseImage,
		versionedPachdImage(opts),
		opts.DashImage,
	}
}

func labels(name string) map[string]string {
	return map[string]string{
		"app":   name,
		"suite": suite,
	}
}

func objectMeta(name string, labels, annotations map[string]string, namespace string) metav1.ObjectMeta {
	return metav1.ObjectMeta{
		Name:        name,
		Labels:      labels,
		Annotations: annotations,
		Namespace:   namespace,
	}
}

// AddRegistry switches the registry that an image is targeting, unless registry is blank
func AddRegistry(registry string, imageName string) string {
	if registry == "" {
		return imageName
	}
	parts := strings.Split(imageName, "/")
	if len(parts) == 3 {
		parts = parts[1:]
	}
	return path.Join(registry, parts[0], parts[1])
}<|MERGE_RESOLUTION|>--- conflicted
+++ resolved
@@ -27,12 +27,8 @@
 
 	pachdImage     = "pachyderm/pachd"
 	etcdImage      = "quay.io/coreos/etcd:v3.3.5"
-<<<<<<< HEAD
 	postgresImage  = "postgres:11.3"
-	grpcProxyImage = "pachyderm/grpc-proxy:0.4.3"
-=======
 	grpcProxyImage = "pachyderm/grpc-proxy:0.4.4"
->>>>>>> 76dbcd29
 	dashName       = "dash"
 	workerImage    = "pachyderm/worker"
 	pauseImage     = "gcr.io/google_containers/pause-amd64:3.0"
