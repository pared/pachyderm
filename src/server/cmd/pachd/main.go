--- conflicted
+++ resolved
@@ -47,7 +47,6 @@
 }
 
 type appEnv struct {
-<<<<<<< HEAD
 	Port                  uint16 `env:"PORT,default=650"`
 	NumShards             uint64 `env:"NUM_SHARDS,default=32"`
 	StorageRoot           string `env:"PACH_ROOT,default=/pach"`
@@ -59,28 +58,10 @@
 	Namespace             string `env:"NAMESPACE,default=default"`
 	Metrics               bool   `env:"METRICS,default=true"`
 	Init                  bool   `env:"INIT,default=false"`
-	BlockCacheBytes       int64  `env:"BLOCK_CACHE_BYTES,default=1073741824"` //default = 1 gigabyte
+	BlockCacheBytes       int64  `env:"BLOCK_CACHE_BYTES,default=5368709120"` //default = 1 gigabyte
 	WorkerShimImage       string `env:"WORKER_SHIM_IMAGE,default="`
 	WorkerImagePullPolicy string `env:"WORKER_IMAGE_PULL_POLICY,default="`
 	LogLevel              string `env:"LOG_LEVEL,default=info"`
-=======
-	Port               uint16 `env:"PORT,default=650"`
-	NumShards          uint64 `env:"NUM_SHARDS,default=32"`
-	StorageRoot        string `env:"PACH_ROOT,default=/pach"`
-	StorageBackend     string `env:"STORAGE_BACKEND,default="`
-	DatabaseAddress    string `env:"RETHINK_PORT_28015_TCP_ADDR,required"`
-	PPSDatabaseName    string `env:"DATABASE_NAME,default=pachyderm_pps"`
-	PFSDatabaseName    string `env:"DATABASE_NAME,default=pachyderm_pfs"`
-	KubeAddress        string `env:"KUBERNETES_PORT_443_TCP_ADDR,required"`
-	EtcdAddress        string `env:"ETCD_PORT_2379_TCP_ADDR,required"`
-	Namespace          string `env:"NAMESPACE,default=default"`
-	Metrics            bool   `env:"METRICS,default=true"`
-	Init               bool   `env:"INIT,default=false"`
-	BlockCacheBytes    int64  `env:"BLOCK_CACHE_BYTES,default=5368709120"` //default = 5 gigabyte
-	JobShimImage       string `env:"JOB_SHIM_IMAGE,default="`
-	JobImagePullPolicy string `env:"JOB_IMAGE_PULL_POLICY,default="`
-	LogLevel           string `env:"LOG_LEVEL,default=info"`
->>>>>>> f2411a78
 }
 
 func main() {
@@ -127,26 +108,6 @@
 
 		return nil
 	}
-<<<<<<< HEAD
-=======
-	if migrate != "" {
-		err := persist_server.Migrate(rethinkAddress, appEnv.PPSDatabaseName, migrate)
-		if err != nil {
-			_, ok := err.(persist_server.MissingMigrationErr)
-			if !ok {
-				return err
-			}
-		}
-		err = pfs_persist.Migrate(rethinkAddress, appEnv.PFSDatabaseName, migrate)
-		if err != nil {
-			_, ok := err.(pfs_persist.MissingMigrationErr)
-			if !ok {
-				return err
-			}
-		}
-		return nil
-	}
->>>>>>> f2411a78
 
 	clusterID, err := getClusterID(etcdClient)
 	if err != nil {
