package client

import (
	"io"

	"github.com/pachyderm/pachyderm/src/client/pfs"

	google_protobuf "go.pedge.io/pb/go/google/protobuf"
	protostream "go.pedge.io/proto/stream"
)

// NewRepo creates a pfs.Repo.
func NewRepo(repoName string) *pfs.Repo {
	return &pfs.Repo{Name: repoName}
}

// NewCommit creates a pfs.Commit.
func NewCommit(repoName string, commitID string) *pfs.Commit {
	return &pfs.Commit{
		Repo: NewRepo(repoName),
		ID:   commitID,
	}
}

// NewFile creates a pfs.File.
func NewFile(repoName string, commitID string, path string) *pfs.File {
	return &pfs.File{
		Commit: NewCommit(repoName, commitID),
		Path:   path,
	}
}

// NewBlock creates a pfs.Block.
func NewBlock(hash string) *pfs.Block {
	return &pfs.Block{
		Hash: hash,
	}
}

// NewDiff creates a pfs.Diff.
func NewDiff(repoName string, commitID string, shard uint64) *pfs.Diff {
	return &pfs.Diff{
		Commit: NewCommit(repoName, commitID),
		Shard:  shard,
	}
}

// CommitTypes alias pfs.CommitType_*
const (
	CommitTypeNone  = pfs.CommitType_COMMIT_TYPE_NONE
	CommitTypeRead  = pfs.CommitType_COMMIT_TYPE_READ
	CommitTypeWrite = pfs.CommitType_COMMIT_TYPE_WRITE
)

// CommitStatus alias pfs.CommitStatus_*
const (
	CommitStatusNormal    = pfs.CommitStatus_NORMAL
	CommitStatusArchived  = pfs.CommitStatus_ARCHIVED
	CommitStatusCancelled = pfs.CommitStatus_CANCELLED
	CommitStatusAll       = pfs.CommitStatus_ALL
)

// CreateRepo creates a new Repo object in pfs with the given name. Repos are
// the top level data object in pfs and should be used to store data of a
// similar type. For example rather than having a single Repo for an entire
// project you might have seperate Repos for logs, metrics, database dumps etc.
func (c APIClient) CreateRepo(repoName string) error {
	_, err := c.PfsAPIClient.CreateRepo(
		c.ctx(),
		&pfs.CreateRepoRequest{
			Repo: NewRepo(repoName),
		},
	)
	return sanitizeErr(err)
}

// InspectRepo returns info about a specific Repo.
func (c APIClient) InspectRepo(repoName string) (*pfs.RepoInfo, error) {
	repoInfo, err := c.PfsAPIClient.InspectRepo(
		c.ctx(),
		&pfs.InspectRepoRequest{
			Repo: NewRepo(repoName),
		},
	)
	if err != nil {
		return nil, sanitizeErr(err)
	}
	return repoInfo, nil
}

// ListRepo returns info about all Repos.
// provenance specifies a set of provenance repos, only repos which have ALL of
// the specified repos as provenance will be returned unless provenance is nil
// in which case it is ignored.
func (c APIClient) ListRepo(provenance []string) ([]*pfs.RepoInfo, error) {
	request := &pfs.ListRepoRequest{}
	for _, repoName := range provenance {
		request.Provenance = append(request.Provenance, NewRepo(repoName))
	}
	repoInfos, err := c.PfsAPIClient.ListRepo(
		c.ctx(),
		request,
	)
	if err != nil {
		return nil, sanitizeErr(err)
	}
	return repoInfos.RepoInfo, nil
}

// DeleteRepo deletes a repo and reclaims the storage space it was using. Note
// that as of 1.0 we do not reclaim the blocks that the Repo was referencing,
// this is because they may also be referenced by other Repos and deleting them
// would make those Repos inaccessible. This will be resolved in later
// versions.
// If "force" is set to true, the repo will be removed regardless of errors.
// This argument should be used with care.
func (c APIClient) DeleteRepo(repoName string, force bool) error {
	_, err := c.PfsAPIClient.DeleteRepo(
		c.ctx(),
		&pfs.DeleteRepoRequest{
			Repo:  NewRepo(repoName),
			Force: force,
		},
	)
	return err
}

// StartCommit begins the process of committing data to a Repo. Once started
// you can write to the Commit with PutFile and when all the data has been
// written you must finish the Commit with FinishCommit. NOTE, data is not
// persisted until FinishCommit is called.
// parentCommit specifies the parent Commit, upon creation the new Commit will
// appear identical to the parent Commit, data can safely be added to the new
// commit without affecting the contents of the parent Commit. You may pass ""
// as parentCommit in which case the new Commit will have no parent and will
// initially appear empty.
// branch is a more convenient way to build linear chains of commits. When a
// commit is started with a non empty branch the value of branch becomes an
// alias for the created Commit. This enables a more intuitive access pattern.
// When the commit is started on a branch the previous head of the branch is
// used as the parent of the commit.
func (c APIClient) StartCommit(repoName string, parentCommit string) (*pfs.Commit, error) {
	commit, err := c.PfsAPIClient.StartCommit(
		c.ctx(),
		&pfs.StartCommitRequest{
			Parent: &pfs.Commit{
				Repo: &pfs.Repo{
					Name: repoName,
				},
				ID: parentCommit,
			},
		},
	)
	if err != nil {
		return nil, sanitizeErr(err)
	}
	return commit, nil
}

// ForkCommit is the same as StartCommit except that the commit is created
// on a new branch.
func (c APIClient) ForkCommit(repoName string, parentCommit string, branch string) (*pfs.Commit, error) {
	commit, err := c.PfsAPIClient.ForkCommit(
		context.Background(),
		&pfs.ForkCommitRequest{
			Parent: &pfs.Commit{
				Repo: &pfs.Repo{
					Name: repoName,
				},
				ID: parentCommit,
			},
			Branch: branch,
		},
	)
	if err != nil {
		return nil, sanitizeErr(err)
	}
	return commit, nil
}

// FinishCommit ends the process of committing data to a Repo and persists the
// Commit. Once a Commit is finished the data becomes immutable and future
// attempts to write to it with PutFile will error.
func (c APIClient) FinishCommit(repoName string, commitID string) error {
	_, err := c.PfsAPIClient.FinishCommit(
		c.ctx(),
		&pfs.FinishCommitRequest{
			Commit: NewCommit(repoName, commitID),
		},
	)
	return sanitizeErr(err)
}

// ArchiveCommit marks a commit as archived. Archived commits are not listed in
// ListCommit unless commit status is set to Archived or All. Archived commits
// are not considered by FlushCommit either.
func (c APIClient) ArchiveCommit(repoName string, commitID string) error {
	_, err := c.PfsAPIClient.ArchiveCommit(
		c.ctx(),
		&pfs.ArchiveCommitRequest{
			Commits: []*pfs.Commit{NewCommit(repoName, commitID)},
		},
	)
	return sanitizeErr(err)
}

// CancelCommit ends the process of committing data to a repo. It differs from
// FinishCommit in that the Commit will not be used as a source for downstream
// pipelines. CancelCommit is used primarily by PPS for the output commits of
// errant jobs.
func (c APIClient) CancelCommit(repoName string, commitID string) error {
	_, err := c.PfsAPIClient.FinishCommit(
		c.ctx(),
		&pfs.FinishCommitRequest{
			Commit: NewCommit(repoName, commitID),
			Cancel: true,
		},
	)
	return sanitizeErr(err)
}

// InspectCommit returns info about a specific Commit.
func (c APIClient) InspectCommit(repoName string, commitID string) (*pfs.CommitInfo, error) {
	commitInfo, err := c.PfsAPIClient.InspectCommit(
		c.ctx(),
		&pfs.InspectCommitRequest{
			Commit: NewCommit(repoName, commitID),
		},
	)
	if err != nil {
		return nil, sanitizeErr(err)
	}
	return commitInfo, nil
}

// ListCommit returns info about multiple commits.
// repoNames defines a set of Repos to consider commits from, if repoNames is left
// nil or empty then the result will be empty.
// fromCommitIDs lets you get info about Commits that occurred after this
// set of commits.
// commitType specifies the type of commit you want returned, normally CommitTypeRead is the most useful option
// block, when set to true, will cause ListCommit to block until at least 1 new CommitInfo is available.
// Using fromCommitIDs and block you can get subscription semantics from ListCommit.
// commitStatus, controls the statuses of the returned commits. The default
// value `Normal` will filter out archived and cancelled commits.
// provenance specifies a set of provenance commits, only commits which have
// ALL of the specified commits as provenance will be returned unless
// provenance is nil in which case it is ignored.
func (c APIClient) ListCommit(fromCommits []*pfs.Commit, provenance []*pfs.Commit,
	commitType pfs.CommitType, status pfs.CommitStatus, block bool) ([]*pfs.CommitInfo, error) {
	commitInfos, err := c.PfsAPIClient.ListCommit(
		c.ctx(),
		&pfs.ListCommitRequest{
			FromCommits: fromCommits,
			Provenance:  provenance,
			CommitType:  commitType,
			Status:      status,
			Block:       block,
		},
	)
	if err != nil {
		return nil, sanitizeErr(err)
	}
	return commitInfos.CommitInfo, nil
}

// ListBranch lists the active branches on a Repo.
<<<<<<< HEAD
func (c APIClient) ListBranch(repoName string) ([]*pfs.CommitInfo, error) {
	commitInfos, err := c.PfsAPIClient.ListBranch(
		c.ctx(),
=======
func (c APIClient) ListBranch(repoName string, status pfs.CommitStatus) ([]string, error) {
	branches, err := c.PfsAPIClient.ListBranch(
		context.Background(),
>>>>>>> 1cb936be
		&pfs.ListBranchRequest{
			Repo:   NewRepo(repoName),
			Status: status,
		},
	)
	if err != nil {
		return nil, sanitizeErr(err)
	}
	return branches.Branches, nil
}

// DeleteCommit deletes a commit.
// Note it is currently not implemented.
func (c APIClient) DeleteCommit(repoName string, commitID string) error {
	_, err := c.PfsAPIClient.DeleteCommit(
		c.ctx(),
		&pfs.DeleteCommitRequest{
			Commit: NewCommit(repoName, commitID),
		},
	)
	return sanitizeErr(err)
}

// FlushCommit blocks until all of the commits which have a set of commits as
// provenance have finished. For commits to be considered they must have all of
// the specified commits as provenance. This in effect waits for all of the
// jobs that are triggered by a set of commits to complete.
// It returns an error if any of the commits it's waiting on are cancelled due
// to one of the jobs encountering an error during runtime.
// If toRepos is not nil then only the commits up to and including those repos
// will be considered, otherwise all repos are considered.
// Note that it's never necessary to call FlushCommit to run jobs, they'll run
// no matter what, FlushCommit just allows you to wait for them to complete and
// see their output once they do.
func (c APIClient) FlushCommit(commits []*pfs.Commit, toRepos []*pfs.Repo) ([]*pfs.CommitInfo, error) {
	commitInfos, err := c.PfsAPIClient.FlushCommit(
		c.ctx(),
		&pfs.FlushCommitRequest{
			Commit: commits,
			ToRepo: toRepos,
		},
	)
	if err != nil {
		return nil, sanitizeErr(err)
	}
	return commitInfos.CommitInfo, nil
}

// PutBlock takes a reader and splits the data in it into blocks.
// Blocks are guaranteed to be new line delimited.
// Blocks are content addressed and are thus identified by hashes of the content.
// NOTE: this is lower level function that's used internally and might not be
// useful to users.
func (c APIClient) PutBlock(delimiter pfs.Delimiter, reader io.Reader) (blockRefs *pfs.BlockRefs, retErr error) {
	writer, err := c.newPutBlockWriteCloser(delimiter)
	if err != nil {
		return nil, sanitizeErr(err)
	}
	defer func() {
		err := writer.Close()
		if err != nil && retErr == nil {
			retErr = err
		}
		if retErr == nil {
			blockRefs = writer.blockRefs
		}
	}()
	_, retErr = io.Copy(writer, reader)
	return blockRefs, retErr
}

// GetBlock returns the content of a block using it's hash.
// offset specifies a number of bytes that should be skipped in the beginning of the block.
// size limits the total amount of data returned, note you will get fewer bytes
// than size if you pass a value larger than the size of the block.
// If size is set to 0 then all of the data will be returned.
// NOTE: this is lower level function that's used internally and might not be
// useful to users.
func (c APIClient) GetBlock(hash string, offset uint64, size uint64) (io.Reader, error) {
	apiGetBlockClient, err := c.BlockAPIClient.GetBlock(
		c.ctx(),
		&pfs.GetBlockRequest{
			Block:       NewBlock(hash),
			OffsetBytes: offset,
			SizeBytes:   size,
		},
	)
	if err != nil {
		return nil, sanitizeErr(err)
	}
	return protostream.NewStreamingBytesReader(apiGetBlockClient), nil
}

// DeleteBlock deletes a block from the block store.
// NOTE: this is lower level function that's used internally and might not be
// useful to users.
func (c APIClient) DeleteBlock(block *pfs.Block) error {
	_, err := c.BlockAPIClient.DeleteBlock(
		c.ctx(),
		&pfs.DeleteBlockRequest{
			Block: block,
		},
	)
	return sanitizeErr(err)
}

// InspectBlock returns info about a specific Block.
func (c APIClient) InspectBlock(hash string) (*pfs.BlockInfo, error) {
	blockInfo, err := c.BlockAPIClient.InspectBlock(
		c.ctx(),
		&pfs.InspectBlockRequest{
			Block: NewBlock(hash),
		},
	)
	if err != nil {
		return nil, sanitizeErr(err)
	}
	return blockInfo, nil
}

// ListBlock returns info about all Blocks.
func (c APIClient) ListBlock() ([]*pfs.BlockInfo, error) {
	blockInfos, err := c.BlockAPIClient.ListBlock(
		c.ctx(),
		&pfs.ListBlockRequest{},
	)
	if err != nil {
		return nil, sanitizeErr(err)
	}
	return blockInfos.BlockInfo, nil
}

// PutFileWriter writes a file to PFS.
// NOTE: PutFileWriter returns an io.WriteCloser you must call Close on it when
// you are done writing.
func (c APIClient) PutFileWriter(repoName string, commitID string, path string, delimiter pfs.Delimiter) (io.WriteCloser, error) {
	return c.newPutFileWriteCloser(repoName, commitID, path, delimiter)
}

// PutFile writes a file to PFS from a reader.
func (c APIClient) PutFile(repoName string, commitID string, path string, reader io.Reader) (_ int, retErr error) {
	return c.PutFileWithDelimiter(repoName, commitID, path, pfs.Delimiter_LINE, reader)
}

//PutFileWithDelimiter writes a file to PFS from a reader
// delimiter is used to tell PFS how to break the input into blocks
func (c APIClient) PutFileWithDelimiter(repoName string, commitID string, path string, delimiter pfs.Delimiter, reader io.Reader) (_ int, retErr error) {
	writer, err := c.PutFileWriter(repoName, commitID, path, delimiter)
	if err != nil {
		return 0, sanitizeErr(err)
	}
	defer func() {
		if err := writer.Close(); err != nil && retErr == nil {
			retErr = err
		}
	}()
	written, err := io.Copy(writer, reader)
	return int(written), err
}

// PutFileURL puts a file using the content found at a URL.
// The URL is sent to the server which performs the request.
func (c APIClient) PutFileURL(repoName string, commitID string, path string, url string) (retErr error) {
	putFileClient, err := c.PfsAPIClient.PutFile(c.ctx())
	if err != nil {
		return sanitizeErr(err)
	}
	defer func() {
		if _, err := putFileClient.CloseAndRecv(); err != nil && retErr == nil {
			retErr = sanitizeErr(err)
		}
	}()
	if err := putFileClient.Send(&pfs.PutFileRequest{
		File:     NewFile(repoName, commitID, path),
		FileType: pfs.FileType_FILE_TYPE_REGULAR,
		Url:      url,
	}); err != nil {
		return sanitizeErr(err)
	}
	return nil
}

// GetFile returns the contents of a file at a specific Commit.
// offset specifies a number of bytes that should be skipped in the beginning of the file.
// size limits the total amount of data returned, note you will get fewer bytes
// than size if you pass a value larger than the size of the file.
// If size is set to 0 then all of the data will be returned.
// fromCommitID lets you get only the data which was added after this Commit.
// shard allows you to downsample the data, returning only a subset of the
// blocks in the file. shard may be left nil in which case the entire file will be returned
func (c APIClient) GetFile(repoName string, commitID string, path string, offset int64,
	size int64, fromCommitID string, fullFile bool, shard *pfs.Shard, writer io.Writer) error {
	return c.getFile(repoName, commitID, path, offset, size, fromCommitID, fullFile, shard, writer)
}

func (c APIClient) getFile(repoName string, commitID string, path string, offset int64,
	size int64, fromCommitID string, fullFile bool, shard *pfs.Shard, writer io.Writer) error {
	apiGetFileClient, err := c.PfsAPIClient.GetFile(
		c.ctx(),
		&pfs.GetFileRequest{
			File:        NewFile(repoName, commitID, path),
			Shard:       shard,
			OffsetBytes: offset,
			SizeBytes:   size,
			DiffMethod:  newDiffMethod(repoName, fromCommitID, fullFile),
		},
	)
	if err != nil {
		return sanitizeErr(err)
	}
	if err := protostream.WriteFromStreamingBytesClient(apiGetFileClient, writer); err != nil {
		return sanitizeErr(err)
	}
	return nil
}

// InspectFile returns info about a specific file.  fromCommitID lets you get
// only info which was added after this Commit.  shard allows you to downsample
// the data, returning info about only a subset of the blocks in the file.
// shard may be left nil in which case info about the entire file will be
// returned
func (c APIClient) InspectFile(repoName string, commitID string, path string,
	fromCommitID string, fullFile bool, shard *pfs.Shard) (*pfs.FileInfo, error) {
	return c.inspectFile(repoName, commitID, path, fromCommitID, fullFile, shard)
}

func (c APIClient) inspectFile(repoName string, commitID string, path string,
	fromCommitID string, fullFile bool, shard *pfs.Shard) (*pfs.FileInfo, error) {
	fileInfo, err := c.PfsAPIClient.InspectFile(
		c.ctx(),
		&pfs.InspectFileRequest{
			File:       NewFile(repoName, commitID, path),
			Shard:      shard,
			DiffMethod: newDiffMethod(repoName, fromCommitID, fullFile),
		},
	)
	if err != nil {
		return nil, sanitizeErr(err)
	}
	return fileInfo, nil
}

// ListFile returns info about all files in a Commit.
// fromCommitID lets you get only info which was added after this Commit.
// shard allows you to downsample the data, returning info about only a subset
// of the blocks in the files or only a subset of files. shard may be left nil
// in which case info about all the files and all the blocks in those files
// will be returned.
// recurse causes ListFile to accurately report the size of data stored in directories, it makes the call more expensive
func (c APIClient) ListFile(repoName string, commitID string, path string, fromCommitID string,
	fullFile bool, shard *pfs.Shard, recurse bool) ([]*pfs.FileInfo, error) {
	return c.listFile(repoName, commitID, path, fromCommitID, fullFile, shard, recurse)
}

func (c APIClient) listFile(repoName string, commitID string, path string, fromCommitID string,
	fullFile bool, shard *pfs.Shard, recurse bool) ([]*pfs.FileInfo, error) {
	fileInfos, err := c.PfsAPIClient.ListFile(
		c.ctx(),
		&pfs.ListFileRequest{
			File:       NewFile(repoName, commitID, path),
			Shard:      shard,
			DiffMethod: newDiffMethod(repoName, fromCommitID, fullFile),
			Recurse:    recurse,
		},
	)
	if err != nil {
		return nil, sanitizeErr(err)
	}
	return fileInfos.FileInfo, nil
}

// DeleteFile deletes a file from a Commit.
// DeleteFile leaves a tombstone in the Commit, assuming the file isn't written
// to later attempting to get the file from the finished commit will result in
// not found error.
// The file will of course remain intact in the Commit's parent.
func (c APIClient) DeleteFile(repoName string, commitID string, path string) error {
	_, err := c.PfsAPIClient.DeleteFile(
		c.ctx(),
		&pfs.DeleteFileRequest{
			File: NewFile(repoName, commitID, path),
		},
	)
	return err
}

// MakeDirectory creates a directory in PFS.
// Note directories are created implicitly by PutFile, so you technically never
// need this function unless you want to create an empty directory.
func (c APIClient) MakeDirectory(repoName string, commitID string, path string) (retErr error) {
	putFileClient, err := c.PfsAPIClient.PutFile(c.ctx())
	if err != nil {
		return sanitizeErr(err)
	}
	defer func() {
		if _, err := putFileClient.CloseAndRecv(); err != nil && retErr == nil {
			retErr = sanitizeErr(err)
		}
	}()
	return sanitizeErr(putFileClient.Send(
		&pfs.PutFileRequest{
			File:     NewFile(repoName, commitID, path),
			FileType: pfs.FileType_FILE_TYPE_DIR,
		},
	))
}

// SquashCommit creates a single commit that contains all diffs in `fromCommits`
// * Replay: create a series of commits, each of which corresponds to a single
// commit in `fromCommits`.
func (c APIClient) SquashCommit(repo string, fromCommits []string, to string) error {

	var realFromCommits []*pfs.Commit
	for _, commitID := range fromCommits {
		realFromCommits = append(realFromCommits, NewCommit(repo, commitID))
	}

	_, err := c.PfsAPIClient.SquashCommit(
		context.Background(),
		&pfs.SquashCommitRequest{
			FromCommits: realFromCommits,
			ToCommit:    NewCommit(repo, to),
		},
	)
	if err != nil {
		return sanitizeErr(err)
	}
	return nil
}

// ReplayCommit creates a series of commits, each of which corresponds to a single
// commit in `fromCommits`.
func (c APIClient) ReplayCommit(repo string, fromCommits []string, to string) ([]*pfs.Commit, error) {
	var realFromCommits []*pfs.Commit
	for _, commitID := range fromCommits {
		realFromCommits = append(realFromCommits, NewCommit(repo, commitID))
	}

<<<<<<< HEAD
	commits, err := c.PfsAPIClient.Merge(
		c.ctx(),
		&pfs.MergeRequest{
			Repo:        NewRepo(repo),
=======
	commits, err := c.PfsAPIClient.ReplayCommit(
		context.Background(),
		&pfs.ReplayCommitRequest{
>>>>>>> 1cb936be
			FromCommits: realFromCommits,
			ToBranch:    to,
		},
	)
	if err != nil {
		return nil, sanitizeErr(err)
	}
	return commits.Commit, nil
}

// ArchiveAll archives all commits in all repos.
func (c APIClient) ArchiveAll() error {
	_, err := c.PfsAPIClient.ArchiveAll(
		c.ctx(),
		google_protobuf.EmptyInstance,
	)
	return sanitizeErr(err)
}

type putFileWriteCloser struct {
	request       *pfs.PutFileRequest
	putFileClient pfs.API_PutFileClient
	sent          bool
}

func (c APIClient) newPutFileWriteCloser(repoName string, commitID string, path string, delimiter pfs.Delimiter) (*putFileWriteCloser, error) {
	putFileClient, err := c.PfsAPIClient.PutFile(c.ctx())
	if err != nil {
		return nil, err
	}
	return &putFileWriteCloser{
		request: &pfs.PutFileRequest{
			File:      NewFile(repoName, commitID, path),
			FileType:  pfs.FileType_FILE_TYPE_REGULAR,
			Delimiter: delimiter,
		},
		putFileClient: putFileClient,
	}, nil
}

func (w *putFileWriteCloser) Write(p []byte) (int, error) {
	w.request.Value = p
	if err := w.putFileClient.Send(w.request); err != nil {
		return 0, sanitizeErr(err)
	}
	w.sent = true
	w.request.Value = nil
	// File is only needed on the first request
	w.request.File = nil
	return len(p), nil
}

func (w *putFileWriteCloser) Close() error {
	// we always send at least one request, otherwise it's impossible to create
	// an empty file
	if !w.sent {
		if err := w.putFileClient.Send(w.request); err != nil {
			return err
		}
	}
	_, err := w.putFileClient.CloseAndRecv()
	return sanitizeErr(err)
}

type putBlockWriteCloser struct {
	request        *pfs.PutBlockRequest
	putBlockClient pfs.BlockAPI_PutBlockClient
	blockRefs      *pfs.BlockRefs
}

func (c APIClient) newPutBlockWriteCloser(delimiter pfs.Delimiter) (*putBlockWriteCloser, error) {
	putBlockClient, err := c.BlockAPIClient.PutBlock(c.ctx())
	if err != nil {
		return nil, err
	}
	return &putBlockWriteCloser{
		request: &pfs.PutBlockRequest{
			Delimiter: delimiter,
		},
		putBlockClient: putBlockClient,
		blockRefs:      &pfs.BlockRefs{},
	}, nil
}

func (w *putBlockWriteCloser) Write(p []byte) (int, error) {
	w.request.Value = p
	if err := w.putBlockClient.Send(w.request); err != nil {
		return 0, sanitizeErr(err)
	}
	return len(p), nil
}

func (w *putBlockWriteCloser) Close() error {
	var err error
	w.blockRefs, err = w.putBlockClient.CloseAndRecv()
	return sanitizeErr(err)
}

func newDiffMethod(repoName string, fromCommitID string, fullFile bool) *pfs.DiffMethod {
	if fromCommitID != "" {
		return &pfs.DiffMethod{
			FromCommit: NewCommit(repoName, fromCommitID),
			FullFile:   fullFile,
		}
	}
	return nil
}<|MERGE_RESOLUTION|>--- conflicted
+++ resolved
@@ -161,7 +161,7 @@
 // on a new branch.
 func (c APIClient) ForkCommit(repoName string, parentCommit string, branch string) (*pfs.Commit, error) {
 	commit, err := c.PfsAPIClient.ForkCommit(
-		context.Background(),
+		c.ctx(),
 		&pfs.ForkCommitRequest{
 			Parent: &pfs.Commit{
 				Repo: &pfs.Repo{
@@ -265,15 +265,9 @@
 }
 
 // ListBranch lists the active branches on a Repo.
-<<<<<<< HEAD
-func (c APIClient) ListBranch(repoName string) ([]*pfs.CommitInfo, error) {
-	commitInfos, err := c.PfsAPIClient.ListBranch(
-		c.ctx(),
-=======
 func (c APIClient) ListBranch(repoName string, status pfs.CommitStatus) ([]string, error) {
 	branches, err := c.PfsAPIClient.ListBranch(
-		context.Background(),
->>>>>>> 1cb936be
+		c.ctx(),
 		&pfs.ListBranchRequest{
 			Repo:   NewRepo(repoName),
 			Status: status,
@@ -592,7 +586,7 @@
 	}
 
 	_, err := c.PfsAPIClient.SquashCommit(
-		context.Background(),
+		c.ctx(),
 		&pfs.SquashCommitRequest{
 			FromCommits: realFromCommits,
 			ToCommit:    NewCommit(repo, to),
@@ -611,17 +605,9 @@
 	for _, commitID := range fromCommits {
 		realFromCommits = append(realFromCommits, NewCommit(repo, commitID))
 	}
-
-<<<<<<< HEAD
-	commits, err := c.PfsAPIClient.Merge(
-		c.ctx(),
-		&pfs.MergeRequest{
-			Repo:        NewRepo(repo),
-=======
 	commits, err := c.PfsAPIClient.ReplayCommit(
-		context.Background(),
+		c.ctx(),
 		&pfs.ReplayCommitRequest{
->>>>>>> 1cb936be
 			FromCommits: realFromCommits,
 			ToBranch:    to,
 		},
